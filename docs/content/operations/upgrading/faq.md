---
title: Prepare to upgrade
weight: 10
description: Prepare your environment, review version changes, and review FAQs before you upgrade Gloo Gateway.
---

Before you upgrade Gloo Gateway, complete the following preparatory steps:
* [Prepare your environment](#prepare), such as upgrading your current version to the latest patch and upgrading any dependencies to the required supported versions. 
* [Review important changes](#review-changes) made to Gloo Gateway in version {{< readfile file="static/content/version_geoss_latest_minor.md" markdown="true">}}, including CRD, Helm, CLI, and feature changes.
* [Review frequently-asked questions](#faqs) about the upgrade process.

## Prepare your environment {#prepare}

Review the following preparatory steps that might be required for your environment.

### Upgrade your current minor version to the latest patch {#current-patch}

Before you upgrade your minor version, first upgrade your current version to the latest patch. For example, if you currently run Gloo Gateway Enterprise version {{< readfile file="static/content/version_gee_n-1_oldpatch.md" markdown="true">}}, first upgrade your installation to version {{< readfile file="static/content/version_gee_n-1.md" markdown="true">}}. This ensures that your current environment is up-to-date with any bug fixes or security patches before you begin the minor version upgrade process.

1. Find the latest patch of your minor version by checking the [Open Source changelog]({{% versioned_link_path fromRoot="/reference/changelog/open_source/" %}}) or [Enterprise changelog]({{% versioned_link_path fromRoot="/reference/changelog/enterprise/" %}}).
2. Go to the documentation set for your current minor version. For example, if you currently run Gloo Gateway Enterprise version {{< readfile file="static/content/version_gee_n-1_oldpatch.md" markdown="true">}}, use the drop-down menu in the header of this page to select **v{{< readfile file="static/content/version_geoss_n-1_minor.md" markdown="true">}}.x**.
3. Follow the upgrade guide, using the latest patch for your minor version.

### If required, perform incremental minor version updates {#minor-increment}

If you plan to upgrade to a version that is more than one minor version greater than your current version, such as to version {{< readfile file="static/content/version_geoss_latest_minor.md" markdown="true">}} from {{< readfile file="static/content/version_geoss_n-2_minor.md" markdown="true">}} or older, you must upgrade incrementally. For example, you must first use the upgrade guide in the v{{< readfile file="static/content/version_geoss_n-1_minor.md" markdown="true">}}.x documentation set to upgrade from {{< readfile file="static/content/version_geoss_n-2_minor.md" markdown="true">}} to {{< readfile file="static/content/version_geoss_n-1_minor.md" markdown="true">}}, and then follow the upgrade guide in the v{{< readfile file="static/content/version_geoss_latest_minor.md" markdown="true">}}.x documentation set to upgrade from {{< readfile file="static/content/version_geoss_n-1_minor.md" markdown="true">}} to {{< readfile file="static/content/version_geoss_latest_minor.md" markdown="true">}}.

### Upgrade dependencies {#dependencies}

Check that your underlying infrastructure platform, such as Kubernetes, and other dependencies run a version that is supported for {{< readfile file="static/content/version_geoss_latest_minor.md" markdown="true">}}.

1. Review the [supported versions]({{% versioned_link_path fromRoot="/reference/support/#supported-versions" %}}) for dependencies such as Kubernetes, Istio, Helm, and more.
2. Compare the supported versions against the versions you currently use.
3. If necessary, upgrade your dependencies, such as consulting your cluster infrastructure provider to upgrade the version of Kubernetes that your cluster runs.

### Consider settings to avoid downtime {#downtime}

You might deploy Gloo Gateway in Kubernetes environments that use the Kubernetes load balancer, or in non-Kubernetes environments. Depending on your setup, you can take additional steps to avoid downtime during the upgrade process.

* **Kubernetes**: Enable [Envoy readiness and liveness probes]({{< versioned_link_path fromRoot="/operations/production_deployment/#enable-health-checks" >}}) during the upgrade. When these probes are set, Kubernetes sends requests only to the healthy Envoy proxy during the upgrade process, which helps to prevent potential downtime. The probes are not enabled in default installations because they can lead to timeouts or other poor getting started experiences. 
* **Non-Kubernetes**: Configure [health checks]({{< versioned_link_path fromRoot="/guides/traffic_management/request_processing/health_checks" >}}) on Envoy. Then, configure your load balancer to leverage these health checks, so that requests stop going to Envoy when it begins draining connections.

## Review version {{< readfile file="static/content/version_geoss_latest_minor.md" markdown="true">}} changes {#review-changes}

Review the following changes made to Gloo Gateway in version {{< readfile file="static/content/version_geoss_latest_minor.md" markdown="true">}}. For some changes, you might be required to complete additional steps during the upgrade process.

### Breaking changes

**Envoy version 1.31 upgrade**

The Envoy dependency in Gloo Gateway 1.18 was upgraded from 1.29.x to 1.31.x. This upgrade includes the following changes. For more information about these changes, see the [Envoy changelog documentation](https://www.envoyproxy.io/docs/envoy/latest/version_history/v1.31/v1.31).
* **Opencensus**: Opencensus was marked as deprecated in previous Envoy releases. Starting in the 1.31.x Envoy release, Opencensus is now disabled by default. If Opencensus is set, Envoy rejects the configuration. You can use Envoy's [layered_runtime](https://github.com/envoyproxy/envoy/blob/38530270d6cb3a3a71a9b70b3de55854750b75a9/configs/using_deprecated_config.yaml) section to enable deprecated configuration so that you can continue using Opencensus. However, note that Opencensus is completely removed in Envoy version 1.32.x.
* **JWT tokens**: The behavior for extracting JWT tokens changed in the 1.29.x Envoy release. Previously, the JWT token was cut into non-base64 characters. Now, the entire JWT token is passed for validation. You can no longer revert this change by setting `envoy.reloadable_features.token_passed_entirely` to `false` as this option was removed in the 1.31.x Envoy release.
* **JWT_authn**: Provider URIs that are defined in the `jwt_authn` section are now validated for RFC-compliance. Envoy might fail to start correctly if non-compliant URIs are found. If the URI validation is too strict, you can temporarily disable it by setting the runtime guard `envoy.reloadable_features.jwt_authn_validate_uri` to false. Common URI issues that were previously ignored, include: 
    - Hostname contains `_` (underscore character)
    - URL contains non-English characters (ASCII code > 127)
    - URL contains an unencoded ` ` (space character)
    - URL contains TAB (ASCII code 9) or FormFeed (ASCII code 12) characters
* **JWT_authn**: The provider [forward](https://www.envoyproxy.io/docs/envoy/v1.31.2/api-v3/extensions/filters/http/jwt_authn/v3/config.proto#envoy-v3-api-field-extensions-filters-http-jwt-authn-v3-jwtprovider-forward) configuration changed. Previously, JWTs could only be removed from headers. Starting in Envoy version 1.31.x, JWTs can now be removed from query parameters. You can temporarily revert this change by setting `envoy.reloadable_features.jwt_authn_remove_jwt_from_query_params` to `false`.
* **access_log**: The following access log format specifiers changed: 
    - The upstream connection address is now used for the `%UPSTREAM_REMOTE_ADDRESS%`, `%UPSTREAM_REMOTE_PORT%` and `%UPSTREAM_REMOTE_ADDRESS_WITHOUT_PORT%` access log format specifiers. Previously, the upstream host address was used. You can temporarily revert this change by setting the runtime guard `envoy.reloadable_features.upstream_remote_address_use_connection` to `false`.
    - The `%UPSTREAM_CLUSTER_RAW%` access log formatter was added to log the original upstream cluster name, regardless of whether `alt_stat_name` is set.
    - SNIs are automatically sanitized for potential log injection. The invalid characters are replaced by `_` with an `invalid:` marker. To disable this feature, set `envoy.reloadable_features.sanitize_sni_in_access_log` is set to `false`.
* **YAML parsing**: The behavior for parsing YAML configuration changed. Previously, malformed boolean values and fraction objects that set `true` or `false` as a string value, are no longer interpreted as a boolean value. You can revert this change by setting `envoy.reloadable_features.reject_invalid_yaml` to `false`.
* **HTTP/2**: HTTP/2 colon prefixed headers are now sanitized by Envoy. Previously, sanitation was performed by the `nghttp2` library, which caused pseudo headers with upper case letters to fail validation. Now, these pseudo headers pass validation. You can temporarily revert this change by setting the runtime guard `envoy.reloadable_features.sanitize_http2_headers_without_nghttp2` to `false`. 
* **Local ratelimit**: The token bucket implementation changed. Previously, a timer-based token bucket was used to assign tokens to connections. In Envoy 1.31.x, the new AtomicToken bucket is used that is no longer timer-based. Tokens are now automatically refilled when the token bucket is accessed. Because of this change, the `x-ratelimit-reset` header is no longer sent. You can temporarily revert this change by setting the runtime guard `envoy.reloadable_features.no_timer_based_rate_limit_token_bucket` to `false`.

<<<<<<< HEAD
=======
## New features

### Watch namespace based on label 

Previously, the namespaces that you wanted Gloo Gateway to watch for resources needed to be provided as a static list via the `watchNamespaces` setting in the Settings resource and had to be updated manually every time a namespace was added or deleted. Starting in 1.18.0, you can now define the namespaces that you want to watch by using the `WatchNamespaceSelectors` option on the Settings CR. This way, Gloo Gateway automatically includes new namespaces that have the required selectors. 

Label selectors can use exact matches or an `In`, `NotIn`, `Exists`, or `DoesNotExist` expression. You can also chain label selectors to form logical `AND` or `OR` expressions as shown in the following example. 

```yaml
settings: 
  watchNamespaceSelectors: 
    - matchLabels: 
        label: match
    - matchLabels: 
        label: and
    - matchExpressions: 
      - key: expression
        operator: In
        values: 
          - and
```
        
{{% notice note %}}
If you specify both the `watchNamespaces` and `watchNamespaceSelectors` setting, the `watchNamespaces` setting takes precedence.  
{{% /notice %}}

For more information, see [Specify namespaces to watch for Kuberenetes services and Gloo Gateway CRs]({{% versioned_link_path fromRoot="/installation/advanced_configuration/multiple-gloo-installs/#specify-namespaces-to-watch-for-kuberenetes-services-and-gloo-gateway-crs " %}}).

### ARM images

In Gloo Gateway Enterprise, ARM images are now supported for Gloo Gateway components. An image that is tagged with -arm is compatible with ARM64 architectures. Note that ARM images are currently not published for VMs.

### Kubernetes 1.30 and 1.31 support 

Starting in version 1.18.0, Gloo Gateway can now run on Kubernetes 1.30 and 1.31. For more information about supported Kubernetes, Envoy, and Istio versions, see [Supported versions]({{% versioned_link_path fromRoot="/reference/support/" %}}).

### Front channel logout

You can configure a front channel logout path on an AuthConfig that configures OIDC authorization code for your apps.

Front channel logout is a security mechanism that is used in the context of Single Sign-On (SSO) and Identity and Access Management (IAM) systems to ensure that when a user logs out of one app or service, they are also automatically logged out of the Identity Provider (IdP) and therefore all related apps and services in a secure and synchronized manner. Without front channel logout, the user is logged out of the requested app only.

For more information, see [Front channel logout]({{% versioned_link_path fromRoot="/guides/security/auth/extauth/oauth/#front-channel-logout" %}}).


<!-- ggv2-related changes:
ggv2 - Disable Istio Envoy proxy from running by default and only rely on proxyless Istio agent mtls integration. Note: Although this is a change to the default behavior of the istio integration, this should not have any impact on most users as the sidecar proxy was unused in the data path. (https://github.com/solo-io/solo-projects/issues/5711)

ggv2 - glooctl get proxy will not work if you have persisted Proxy CRs in etcD and you are querying and older server version (1.16 and below). In general, we recommend that you keep your client and server versions in sync. You can verify the client/server versions you are currently running by calling glooctl version. (https://github.com/solo-io/gloo/pull/9226)
-->

>>>>>>> aff73443
### Changelogs

Check the changelogs for the type of Gloo Gateway deployment that you have. Focus especially on any **Breaking Changes** that might require a different upgrade procedure. For Gloo Gateway Enterprise, you might also review the open source changelogs because most of the proto definitions are open source.
* [Open Source changelogs]({{% versioned_link_path fromRoot="/reference/changelog/open_source/" %}})
* [Enterprise changelogs]({{% versioned_link_path fromRoot="/reference/changelog/enterprise/" %}}): Keep in mind that Gloo Gateway Enterprise pulls in Gloo Gateway Open Source as a dependency. Although the major and minor version numbers are the same for open source and enterprise, their patch versions often differ. For example, open source might use version `x.y.a` but enterprise uses version `x.y.b`. If you are unfamiliar with these versioning concepts, see [Semantic versioning](https://semver.org/). Because of the differing patch versions, you might notice different output when checking your version with `glooctl version`. For example, your API server might run Gloo Gateway Enterprise version {{< readfile file="static/content/version_gee_latest.md" markdown="true">}}, which pulls in Gloo Gateway Open Source version {{< readfile file="static/content/version_geoss_latest.md" markdown="true">}} as a dependency.
  ```bash
  ~ > glooctl version
  Client: {"version":"{{< readfile file="static/content/version_geoss_latest.md" markdown="true">}}"}
  Server: {"type":"Gateway","enterprise":true,"kubernetes":...,{"Tag":"{{< readfile file="static/content/version_gee_latest.md" markdown="true">}}","Name":"grpcserver-ee","Registry":"quay.io/solo-io"},...,{"Tag":"{{< readfile file="static/content/version_geoss_latest.md" markdown="true">}}","Name":"discovery","Registry":"quay.io/solo-io"},...}
  ```

{{% notice tip %}}
You can use the changelogs' built-in [comparison tool]({{< versioned_link_path fromRoot="/reference/changelog/open_source/#compareversions" >}}) to compare between your current version and the version that you want to upgrade to.
{{% /notice %}}


## Feature changes

Review the following summary of important new, deprecated, or removed features.

{{% notice note %}}
The following lists consist of the changes that were initially introduced with the {{< readfile file="static/content/version_geoss_latest_minor.md" markdown="true">}}.0 release. These changes might be backported to earlier versions of Gloo Gateway. Additionally, there might be other changes that are introduced in later {{< readfile file="static/content/version_geoss_latest_minor.md" markdown="true">}} patch releases. For patch release changes, check the [changelogs](#changelogs).
{{% /notice %}}

### New features

#### Watch namespace based on label 

Previously, the namespaces that you wanted Gloo Gateway to watch for resources needed to be provided as a static list via the `watchNamespaces` setting in the Settings resource and had to be updated manually every time a namespace was added or deleted. Starting in 1.18.0, you can now define the namespaces that you want to watch by using the `WatchNamespaceSelectors` option on the Settings CR. This way, Gloo Gateway automatically includes new namespaces that have the required selectors. 

Label selectors can use exact matches or an `In`, `NotIn`, `Exists`, or `DoesNotExist` expression. You can also chain label selectors to form logical `AND` or `OR` expressions as shown in the following example. 

```yaml
settings: 
  watchNamespaceSelectors: 
    - matchLabels: 
        label: match
    - matchLabels: 
        label: and
    - matchExpressions: 
      - key: expression
        operator: In
        values: 
          - and
```
        
{{% notice note %}}
If you specify both the `watchNamespaces` and `watchNamespaceSelectors` setting, the `watchNamespaces` setting takes precedence.  
{{% /notice %}}

For more information, see [Specify namespaces to watch for Kuberenetes services and Gloo Gateway CRs]({{% versioned_link_path fromRoot="/installation/advanced_configuration/multiple-gloo-installs/#specify-namespaces-to-watch-for-kuberenetes-services-and-gloo-gateway-crs " %}}).

#### ARM images

In Gloo Gateway Enterprise, ARM images are now supported for Gloo Gateway components. An image that is tagged with -arm is compatible with ARM64 architectures. Note that ARM images are currently not published for VMs.

#### Kubernetes 1.30 and 1.31 support 

Starting in version 1.18.0, Gloo Gateway can now run on Kubernetes 1.30 and 1.31. For more information about supported Kubernetes, Envoy, and Istio versions, see [Supported versions]({{% versioned_link_path fromRoot="/reference/support/" %}}).

#### Front channel logout

You can configure a front channel logout path on an AuthConfig that configures OIDC authorization code for your apps.

Front channel logout is a security mechanism that is used in the context of Single Sign-On (SSO) and Identity and Access Management (IAM) systems to ensure that when a user logs out of one app or service, they are also automatically logged out of the Identity Provider (IdP) and therefore all related apps and services in a secure and synchronized manner. Without front channel logout, the user is logged out of the requested app only.

For more information, see [Front channel logout]({{% versioned_link_path fromRoot="/guides/security/auth/extauth/oauth/#front-channel-logout" %}}).

#### Apply JWT policy at the route-level

Now, you can apply JWT policies to specific routes by configuring the `jwtProvidersStaged` settings in the route option. Previously, JWT policies applied at the gateway level and were configured in only the VirtualHost option. With this new feature, you can apply JWT policies at both the route and gateway level. For more information and example steps, see [Route-level JWT policy]({{< versioned_link_path fromRoot="/security/auth/jwt/route-jwt-policy/" >}}).

### Deprecated features**:

* **GraphQL integration**: The [GraphQL integration]({{< versioned_link_path fromRoot="/guides/graphql/" >}}) is deprecated in Gloo Gateway 1.18 and will be removed in a future release.
* **Plugin Auth**: The [Plugin Auth]({{< versioned_link_path fromRoot="/guides/security/auth/extauth/plugin_auth/" >}}) feature is deprecated in Gloo Gateway 1.18 and will be removed in a future release. Consider using the [Passthrough Auth]({{< versioned_link_path fromRoot="/guides/security/auth/extauth/passthrough_auth/" >}}) feature instead.


<!-- ggv2-related changes:
ggv2 - Disable Istio Envoy proxy from running by default and only rely on proxyless Istio agent mtls integration. Note: Although this is a change to the default behavior of the istio integration, this should not have any impact on most users as the sidecar proxy was unused in the data path. (https://github.com/solo-io/solo-projects/issues/5711)

ggv2 - glooctl get proxy will not work if you have persisted Proxy CRs in etcD and you are querying and older server version (1.16 and below). In general, we recommend that you keep your client and server versions in sync. You can verify the client/server versions you are currently running by calling glooctl version. (https://github.com/solo-io/gloo/pull/9226)
-->





<!--
**Removed features**:
N/A
-->

<!-- ggv2-related changes:
ggv2 - Added support for settings.gloo.istioOptions.enableAutoMtls to implement auto mTLS via Envoy transportsocketmatch. (https://github.com/solo-io/solo-projects/issues/5695)

ggv2 - Support policy attachment for RouteOption resources (https://github.com/solo-io/solo-projects/issues/5714)

ggv2 - Add new GatewayParameters CRD to allow configuration of dynamically provisioned proxies in Gloo Gateway. (https://github.com/solo-io/solo-projects/issues/5909)

ggv2 - RouteOption resources used for policy attachment (via targetRef) will now have their status correctly set based on the result of translation (https://github.com/solo-io/solo-projects/issues/5934)

ggv2 - Introduce targetRef field to VirtualHostOption resource. This will allow users of the Kubernetes Gateway API to specify which Gateway resource, and optionally which Listeners on that resource will be affected by the VirtualHostOption (https://github.com/solo-io/solo-projects/issues/6002)

ggv2 - Introduce VirtualHostOption plugin for the Kubernetes Gateway API integration. This plugin will honor VirtualHostOption resources and when translating K8s Gateway resources and apply their contents to the appropriate sections of the final proxy object. (https://github.com/solo-io/solo-projects/issues/6002)

ggv2 - Route delegation: explicitly pass route's hostnames to plugins so that delegatee (child) routes without hostnames can be associated with their corresponding hostnames. (https://github.com/solo-io/solo-projects/issues/6121)

ggv2 - Route delegation: enable HTTP route delegation with Gateway API, such that a parent route may delegate routing decisions to other routes that match the parent route rules consisting of path prefix, headers, and query parameters. (https://github.com/solo-io/solo-projects/issues/6121)

edge, yes (issue open for full docs) - Adds the API for a new enterprise only feature designed to allow authenticating requests using tokens from the google metadata service before sending the requests upstreams. This feature will be exposed as a new Upstream type. (https://github.com/solo-io/gloo/issues/6828)

ggv2 - Upstream Support: enable the use of Gloo Edge v1 Upstreams as destinations for using routes and mirror policy from the K8s Gateway API. (https://github.com/solo-io/solo-projects/issues/6129)

ggv2 - Add VirtualHostOptions status tracking for Kubernetes Gateways (https://github.com/solo-io/solo-projects/issues/6044)

ggv2 - This change implements policy inheritance, specifically Additionally, it does the following:
Refactors the RouteOption query API to perform merging
Translator tests for the many scenarios of policy inheritance.
Converts delegation translator test to a table-driven test.
E2e tests to verify the inheritance and merge functionality. (https://github.com/solo-io/solo-projects/issues/6161)

ggv2 - Adds webhook validation for Gloo Gateway Policies (e.g. RouteOption and VirtualHostOption) when used with Kubernetes Gateway API (https://github.com/solo-io/solo-projects/issues/6063)

ggv2 - Introduced a new default GatewayParameters which is associated with a GatewayClass and represents the default values applied to Gateways created from that GatewayClass that don't otherwise have a specific GatewayParameters attached. (https://github.com/solo-io/solo-projects/issues/6107)

ggv2 - gateway2: enable self-managed Gateways Adds capability to integrate self-managed gateways It adds a selfManaged field to the GatewayParameters

ggv2 - New CRDs added for ListenerOption and HttpListenerOption resources (https://github.com/solo-io/solo-projects/issues/5941)

ggv2 - Add ListenerOption as a policy resource for use with Kube Gateway API objects.

ggv2 - Add API for adding metadata to endpoints in static/failover upstreams. This metadata can

ggv2 - Add support for the envoy.http.stateful_session.header filter This support has been added via a new HTTPListener option, stateful_session which can be used to configure the filter. Envoy notes about this filter: - Stateful sessions can result in imbalanced load across upstreams and allow external actors to direct requests to specific upstream hosts. Operators should carefully consider the security and reliability implications of stateful sessions before enabling this feature. - This extension is functional but has not had substantial production burn time, use only with this caveat. - This extension has an unknown security posture and should only be used in deployments where both the downstream and upstream are trusted. (https://github.com/solo-io/gloo/issues/9104)

ggv2 - Enables routing to AWS Lambda and Azure Function upstreams via the GGv2 API. (https://github.com/solo-io/solo-projects/issues/6160)

ggv2 - dd HttpListenerOption policy for use with Kube Gateway API resources (https://github.com/solo-io/solo-projects/issues/6319)
-->

### Helm changes {#helm}

Review the following summary of important new, deprecated, or removed Helm fields. For full details, see the [changelogs](#changelogs).

**New Helm fields**:

**Updated Helm fields**:

**Deprecated Helm fields**:

<!--GGv2 changes:

ggv2 - Introduced new fields to kubeGateway top-level field which configure the deployed Gateway proxies generated from a Gateway. Also introduced a new default GatewayParameters to be rendered when kubeGateway.enabled=true. This contains defaults for Istio/SDS, as well as things like envoy image, deployment replicas, and extra labels in the pod template. (https://github.com/solo-io/solo-projects/issues/6107)

ggv2 - Add k8s Gateway Istio integration values to the Gloo Gateway Helm chart under kubeGateway.gatewayParameters.glooGateway. (https://github.com/solo-io/solo-projects/issues/5743)

ggv2 - Rename the kube gateway envoy container image helm value from kubeGateway.gatewayParameters.glooGateway.image to kubeGateway.gatewayParameters.glooGateway.envoyContainer.image. (https://github.com/solo-io/solo-projects/issues/6107)

ggv2 - Introduce gateway.validation.webhook.enablePolicyApi which controls whether or not RouteOptions and VirtualHostOptions CRs are subject to validation. By default, this value is true. The validation of these Policy APIs only runs if the Kubernetes Gateway integration is enabled (kubeGateway.enabled). (https://github.com/solo-io/solo-projects/issues/6352)
-->

### CRD changes {#crd}

New CRDs are automatically applied to your cluster when performing a `helm install` operation, but are _not_ applied when performing an `helm upgrade` operation. This is a [deliberate design choice](https://helm.sh/docs/topics/charts/#limitations-on-crds) on the part of the Helm maintainers, given the risk associated with changing CRDs. Given this limitation, you must apply new CRDs to the cluster before upgrading. 

Review the following summary of important new, deprecated, or removed CRD updates. For full details, see the [changelogs](#changelogs).

As part of the {{< readfile file="static/content/version_geoss_latest.md" markdown="true">}} release, no CRD changes were introduced.
<!--
**New and updated CRDs**:


**Deprecated CRDs**:
N/A

**Removed CRDs**:
N/A
-->

### CLI changes {#cli}

You must upgrade `glooctl` before you upgrade Gloo Gateway. Because `glooctl` can create resources in your cluster, such as with `glooctl add route`, you might have errors in Gloo Gateway if you create resources with an older version of `glooctl`.


Review the following summary of important new, deprecated, or removed CLI options. For full details, see the [changelogs](#changelogs).

**New CLI commands or options**:

* `glooctl proxy snapshot`: [Create a snapshot of the current state in Envoy]({{% versioned_link_path fromRoot="/reference/cli/glooctl_proxy_snapshot/" %}}) for the purpose of simplified issue reporting and triaging.

<!-->
As part of the {{< readfile file="static/content/version_geoss_latest.md" markdown="true">}} release, no CLI changes were introduced.

**Changed behavior**:-->


## Frequently-asked questions {#faqs}

Review the following frequently-asked questions about the upgrade process. If you still aren't sure about the version upgrade impact, or if your use case doesn't quite fit the standard upgrade path, feel free to post in the `#gloo` or `#gloo-enterprise` channels of our [public Slack](https://slack.solo.io/).

### How do I upgrade Gloo Gateway in testing or sandbox environments?

If downtime is not a concern for your use case, you can follow the [Quick upgrade guide]({{< versioned_link_path fromRoot="/operations/upgrading/upgrade_steps" >}}) to update your Gloo Gateway installation.

Note that for sandbox or exploratory environments, the easiest way to upgrade is to uninstall Gloo Gateway by running `glooctl uninstall --all`. Then, re-install Gloo Gateway at the desired version by the following one of the [installation guides]({{< versioned_link_path fromRoot="/installation" >}}).
 
### How do I upgrade Gloo Gateway in a production environment, where downtime is unacceptable?

The basic `helm upgrade` process is not suitable for environments in which downtime is unacceptable. Instead, you can follow the [Canary upgrade]({{% versioned_link_path fromRoot="/operations/upgrading/canary/" %}}) guide to deploy multiple version of Gloo Gateway to your cluster, and test the upgrade version before uninstalling the existing version.

Additionally, you might need to take steps to account for other factors such as Gloo Gateway version changes, probe configurations, and external infrastructure like the load balancer that Gloo Gateway uses. Consider setting up [liveness probes and healthchecks](#downtime) in your environment.

### What happens to my Gloo Gateway CRs during an upgrade? How do I handle breaking changes?

A typical upgrade of Gloo Gateway across minor versions should not cause disruptions to the existing Gloo Gateway state. In the case of a breaking change, Solo will communicate through the upgrade guides, changelogs, or other channels if you must make a specific adjustment to perform the upgrade. Note that you can always use the `glooctl debug yaml` command to download the current Gloo Gateway state to one large YAML manifest.

### Is the upgrade procedure different if I am not a cluster administrator?

If you are not an administrator of your cluster, you might be unable to create custom resource definitions (CRDs) and other cluster-scoped resources, such as cluster roles and cluster role bindings. If you encounter an error related to these resources, you can disable their creation by including the following setting in your Helm values:
```yaml
global:
  glooRbac:
    create: false
```

Otherwise, you can try performing an installation of Gloo Gateway that is scoped to a single namespace by including the following setting in your Helm values:
```yaml
global:
  glooRbac:
    namespaced: true
```

### Why do I get an error about re-creating CRDs when upgrading using `helm install` or `helm upgrade`?

Helm v2 does not manage CRDs well, and is not supported in Gloo Gateway. Upgrade to Helm v3, delete the CRDs, and try again.

### Why do I get an error about a `gateway-certgen` job?

The upgrade creates a Kubernetes Job named `gateway-certgen` to generate a certificate for the validation webhook. The job contains the `ttlSecondsAfterFinished` value so that the cluster cleans up the job automatically, but because this setting is still in Alpha, your cluster might ignore this value. In this case, you might have an issue while upgrading in which the upgrade attempts to change the `gateway-certgen` job, but the change fails because the job is immutable. To fix this issue, you can delete the job, which already completed, and re-apply the upgrade.<|MERGE_RESOLUTION|>--- conflicted
+++ resolved
@@ -65,11 +65,40 @@
 * **HTTP/2**: HTTP/2 colon prefixed headers are now sanitized by Envoy. Previously, sanitation was performed by the `nghttp2` library, which caused pseudo headers with upper case letters to fail validation. Now, these pseudo headers pass validation. You can temporarily revert this change by setting the runtime guard `envoy.reloadable_features.sanitize_http2_headers_without_nghttp2` to `false`. 
 * **Local ratelimit**: The token bucket implementation changed. Previously, a timer-based token bucket was used to assign tokens to connections. In Envoy 1.31.x, the new AtomicToken bucket is used that is no longer timer-based. Tokens are now automatically refilled when the token bucket is accessed. Because of this change, the `x-ratelimit-reset` header is no longer sent. You can temporarily revert this change by setting the runtime guard `envoy.reloadable_features.no_timer_based_rate_limit_token_bucket` to `false`.
 
-<<<<<<< HEAD
-=======
-## New features
-
-### Watch namespace based on label 
+
+<!-- ggv2-related changes:
+ggv2 - Disable Istio Envoy proxy from running by default and only rely on proxyless Istio agent mtls integration. Note: Although this is a change to the default behavior of the istio integration, this should not have any impact on most users as the sidecar proxy was unused in the data path. (https://github.com/solo-io/solo-projects/issues/5711)
+
+ggv2 - glooctl get proxy will not work if you have persisted Proxy CRs in etcD and you are querying and older server version (1.16 and below). In general, we recommend that you keep your client and server versions in sync. You can verify the client/server versions you are currently running by calling glooctl version. (https://github.com/solo-io/gloo/pull/9226)
+-->
+
+### Changelogs
+
+Check the changelogs for the type of Gloo Gateway deployment that you have. Focus especially on any **Breaking Changes** that might require a different upgrade procedure. For Gloo Gateway Enterprise, you might also review the open source changelogs because most of the proto definitions are open source.
+* [Open Source changelogs]({{% versioned_link_path fromRoot="/reference/changelog/open_source/" %}})
+* [Enterprise changelogs]({{% versioned_link_path fromRoot="/reference/changelog/enterprise/" %}}): Keep in mind that Gloo Gateway Enterprise pulls in Gloo Gateway Open Source as a dependency. Although the major and minor version numbers are the same for open source and enterprise, their patch versions often differ. For example, open source might use version `x.y.a` but enterprise uses version `x.y.b`. If you are unfamiliar with these versioning concepts, see [Semantic versioning](https://semver.org/). Because of the differing patch versions, you might notice different output when checking your version with `glooctl version`. For example, your API server might run Gloo Gateway Enterprise version {{< readfile file="static/content/version_gee_latest.md" markdown="true">}}, which pulls in Gloo Gateway Open Source version {{< readfile file="static/content/version_geoss_latest.md" markdown="true">}} as a dependency.
+  ```bash
+  ~ > glooctl version
+  Client: {"version":"{{< readfile file="static/content/version_geoss_latest.md" markdown="true">}}"}
+  Server: {"type":"Gateway","enterprise":true,"kubernetes":...,{"Tag":"{{< readfile file="static/content/version_gee_latest.md" markdown="true">}}","Name":"grpcserver-ee","Registry":"quay.io/solo-io"},...,{"Tag":"{{< readfile file="static/content/version_geoss_latest.md" markdown="true">}}","Name":"discovery","Registry":"quay.io/solo-io"},...}
+  ```
+
+{{% notice tip %}}
+You can use the changelogs' built-in [comparison tool]({{< versioned_link_path fromRoot="/reference/changelog/open_source/#compareversions" >}}) to compare between your current version and the version that you want to upgrade to.
+{{% /notice %}}
+
+
+## Feature changes
+
+Review the following summary of important new, deprecated, or removed features.
+
+{{% notice note %}}
+The following lists consist of the changes that were initially introduced with the {{< readfile file="static/content/version_geoss_latest_minor.md" markdown="true">}}.0 release. These changes might be backported to earlier versions of Gloo Gateway. Additionally, there might be other changes that are introduced in later {{< readfile file="static/content/version_geoss_latest_minor.md" markdown="true">}} patch releases. For patch release changes, check the [changelogs](#changelogs).
+{{% /notice %}}
+
+### New features
+
+#### Watch namespace based on label 
 
 Previously, the namespaces that you wanted Gloo Gateway to watch for resources needed to be provided as a static list via the `watchNamespaces` setting in the Settings resource and had to be updated manually every time a namespace was added or deleted. Starting in 1.18.0, you can now define the namespaces that you want to watch by using the `WatchNamespaceSelectors` option on the Settings CR. This way, Gloo Gateway automatically includes new namespaces that have the required selectors. 
 
@@ -95,15 +124,15 @@
 
 For more information, see [Specify namespaces to watch for Kuberenetes services and Gloo Gateway CRs]({{% versioned_link_path fromRoot="/installation/advanced_configuration/multiple-gloo-installs/#specify-namespaces-to-watch-for-kuberenetes-services-and-gloo-gateway-crs " %}}).
 
-### ARM images
+#### ARM images
 
 In Gloo Gateway Enterprise, ARM images are now supported for Gloo Gateway components. An image that is tagged with -arm is compatible with ARM64 architectures. Note that ARM images are currently not published for VMs.
 
-### Kubernetes 1.30 and 1.31 support 
+#### Kubernetes 1.30 and 1.31 support 
 
 Starting in version 1.18.0, Gloo Gateway can now run on Kubernetes 1.30 and 1.31. For more information about supported Kubernetes, Envoy, and Istio versions, see [Supported versions]({{% versioned_link_path fromRoot="/reference/support/" %}}).
 
-### Front channel logout
+#### Front channel logout
 
 You can configure a front channel logout path on an AuthConfig that configures OIDC authorization code for your apps.
 
@@ -111,85 +140,15 @@
 
 For more information, see [Front channel logout]({{% versioned_link_path fromRoot="/guides/security/auth/extauth/oauth/#front-channel-logout" %}}).
 
-
-<!-- ggv2-related changes:
-ggv2 - Disable Istio Envoy proxy from running by default and only rely on proxyless Istio agent mtls integration. Note: Although this is a change to the default behavior of the istio integration, this should not have any impact on most users as the sidecar proxy was unused in the data path. (https://github.com/solo-io/solo-projects/issues/5711)
-
-ggv2 - glooctl get proxy will not work if you have persisted Proxy CRs in etcD and you are querying and older server version (1.16 and below). In general, we recommend that you keep your client and server versions in sync. You can verify the client/server versions you are currently running by calling glooctl version. (https://github.com/solo-io/gloo/pull/9226)
--->
-
->>>>>>> aff73443
-### Changelogs
-
-Check the changelogs for the type of Gloo Gateway deployment that you have. Focus especially on any **Breaking Changes** that might require a different upgrade procedure. For Gloo Gateway Enterprise, you might also review the open source changelogs because most of the proto definitions are open source.
-* [Open Source changelogs]({{% versioned_link_path fromRoot="/reference/changelog/open_source/" %}})
-* [Enterprise changelogs]({{% versioned_link_path fromRoot="/reference/changelog/enterprise/" %}}): Keep in mind that Gloo Gateway Enterprise pulls in Gloo Gateway Open Source as a dependency. Although the major and minor version numbers are the same for open source and enterprise, their patch versions often differ. For example, open source might use version `x.y.a` but enterprise uses version `x.y.b`. If you are unfamiliar with these versioning concepts, see [Semantic versioning](https://semver.org/). Because of the differing patch versions, you might notice different output when checking your version with `glooctl version`. For example, your API server might run Gloo Gateway Enterprise version {{< readfile file="static/content/version_gee_latest.md" markdown="true">}}, which pulls in Gloo Gateway Open Source version {{< readfile file="static/content/version_geoss_latest.md" markdown="true">}} as a dependency.
-  ```bash
-  ~ > glooctl version
-  Client: {"version":"{{< readfile file="static/content/version_geoss_latest.md" markdown="true">}}"}
-  Server: {"type":"Gateway","enterprise":true,"kubernetes":...,{"Tag":"{{< readfile file="static/content/version_gee_latest.md" markdown="true">}}","Name":"grpcserver-ee","Registry":"quay.io/solo-io"},...,{"Tag":"{{< readfile file="static/content/version_geoss_latest.md" markdown="true">}}","Name":"discovery","Registry":"quay.io/solo-io"},...}
-  ```
-
-{{% notice tip %}}
-You can use the changelogs' built-in [comparison tool]({{< versioned_link_path fromRoot="/reference/changelog/open_source/#compareversions" >}}) to compare between your current version and the version that you want to upgrade to.
-{{% /notice %}}
-
-
-## Feature changes
-
-Review the following summary of important new, deprecated, or removed features.
-
-{{% notice note %}}
-The following lists consist of the changes that were initially introduced with the {{< readfile file="static/content/version_geoss_latest_minor.md" markdown="true">}}.0 release. These changes might be backported to earlier versions of Gloo Gateway. Additionally, there might be other changes that are introduced in later {{< readfile file="static/content/version_geoss_latest_minor.md" markdown="true">}} patch releases. For patch release changes, check the [changelogs](#changelogs).
-{{% /notice %}}
-
-### New features
-
-#### Watch namespace based on label 
-
-Previously, the namespaces that you wanted Gloo Gateway to watch for resources needed to be provided as a static list via the `watchNamespaces` setting in the Settings resource and had to be updated manually every time a namespace was added or deleted. Starting in 1.18.0, you can now define the namespaces that you want to watch by using the `WatchNamespaceSelectors` option on the Settings CR. This way, Gloo Gateway automatically includes new namespaces that have the required selectors. 
-
-Label selectors can use exact matches or an `In`, `NotIn`, `Exists`, or `DoesNotExist` expression. You can also chain label selectors to form logical `AND` or `OR` expressions as shown in the following example. 
-
-```yaml
-settings: 
-  watchNamespaceSelectors: 
-    - matchLabels: 
-        label: match
-    - matchLabels: 
-        label: and
-    - matchExpressions: 
-      - key: expression
-        operator: In
-        values: 
-          - and
-```
-        
-{{% notice note %}}
-If you specify both the `watchNamespaces` and `watchNamespaceSelectors` setting, the `watchNamespaces` setting takes precedence.  
-{{% /notice %}}
-
-For more information, see [Specify namespaces to watch for Kuberenetes services and Gloo Gateway CRs]({{% versioned_link_path fromRoot="/installation/advanced_configuration/multiple-gloo-installs/#specify-namespaces-to-watch-for-kuberenetes-services-and-gloo-gateway-crs " %}}).
-
-#### ARM images
-
-In Gloo Gateway Enterprise, ARM images are now supported for Gloo Gateway components. An image that is tagged with -arm is compatible with ARM64 architectures. Note that ARM images are currently not published for VMs.
-
-#### Kubernetes 1.30 and 1.31 support 
-
-Starting in version 1.18.0, Gloo Gateway can now run on Kubernetes 1.30 and 1.31. For more information about supported Kubernetes, Envoy, and Istio versions, see [Supported versions]({{% versioned_link_path fromRoot="/reference/support/" %}}).
-
-#### Front channel logout
-
-You can configure a front channel logout path on an AuthConfig that configures OIDC authorization code for your apps.
-
-Front channel logout is a security mechanism that is used in the context of Single Sign-On (SSO) and Identity and Access Management (IAM) systems to ensure that when a user logs out of one app or service, they are also automatically logged out of the Identity Provider (IdP) and therefore all related apps and services in a secure and synchronized manner. Without front channel logout, the user is logged out of the requested app only.
-
-For more information, see [Front channel logout]({{% versioned_link_path fromRoot="/guides/security/auth/extauth/oauth/#front-channel-logout" %}}).
-
 #### Apply JWT policy at the route-level
 
 Now, you can apply JWT policies to specific routes by configuring the `jwtProvidersStaged` settings in the route option. Previously, JWT policies applied at the gateway level and were configured in only the VirtualHost option. With this new feature, you can apply JWT policies at both the route and gateway level. For more information and example steps, see [Route-level JWT policy]({{< versioned_link_path fromRoot="/security/auth/jwt/route-jwt-policy/" >}}).
+
+#### Full Envoy validation
+
+In addition to strict resource validation, you can now enable full Envoy validation in your Gloo Gateway setup. The full Envoy validation adds another validation layer to the validation webhook by converting the translated xDS snapshot into static bootstrap configuration that can be fed into Envoy. This way, you can validate configuration that is typically accepted by Gloo Gateway, but later rejected by Envoy. For example, you might have a transformation policy in your VirtualService that uses an invalid Inja template. Gloo Gateway cannot validate the Inja template and therefore accepts the configuration. However, with the full Envoy validation enabled, this configuration is checked against Envoy and rejected if Envoy detects invalid configuration.
+
+To learn more about this feature, see [Enable full Envoy validation]({{% versioned_link_path fromRoot="/guides/traffic_management/configuration_validation/admission_control/#envoy-validation" %}}). 
 
 ### Deprecated features**:
 
