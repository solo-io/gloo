--- conflicted
+++ resolved
@@ -106,134 +106,7 @@
           run-regex: ${{ matrix.test.go-test-run-regex }}
           istio-version: ${{ steps.dotenv.outputs.istio_version }}
           matrix-label: ${{ matrix.version-files.label }}
-
-<<<<<<< HEAD
-=======
-  end_to_end_tests_main:
-    name: End-to-End (branch=main, cluster=${{ matrix.test.cluster-name }}, version=${{ matrix.version-files.label }} )
-    if: ${{ (github.event_name == 'workflow_dispatch' && inputs.run-kubernetes-end-to-end && inputs.branch == 'main') || github.event.schedule == '0 5 * * *' }}
-    runs-on: ubuntu-22.04
-    timeout-minutes: 180
-    strategy:
-      # Since we are running these on a schedule, there is no value in failing fast
-      # In fact, we want to ensure that all tests run, so that we have a clearer picture of which tests are prone to flaking
-      fail-fast: false
-      matrix:
-        test:
-          # When running the tests at night, there is no value in splitting the tests across multiple clusters and running them in parallel.
-          # As a result, we increase the threshold for the tests, since they all run serially on a single cluster
-          - cluster-name: 'cluster-one'
-            go-test-args: '-v -timeout=150m'
-            # Specifying an empty regex means all tests will be run.
-            go-test-run-regex: ""
-        # In our nightly tests, we run the suite of tests using the lower and upper ends of versions that we claim to support
-        # The versions should mirror: https://docs.solo.io/gloo-edge/latest/reference/support/
-        version-files:
-          - label: 'min'
-            file: './.github/workflows/.env/nightly-tests/min_versions.env'
-          - label: 'max'
-            file: './.github/workflows/.env/nightly-tests/max_versions.env'
-
-    steps:
-      - uses: actions/checkout@v4
-        with:
-          ref: main
-      # The dotenv action is used to load key-value pairs from files.
-      # In this case, the file is specified in the matrix and will contain the versions of the tools to use
-      - name: Dotenv Action
-        uses: falti/dotenv-action@v1.1.4
-        id: dotenv
-        with:
-          path: ${{ matrix.version-files.file }}
-          log-variables: true
-      - name: Prep Go Runner
-        uses: ./.github/workflows/composite-actions/prep-go-runner
-      # Set up the KinD cluster that the tests will use
-      - id: setup-kind-cluster
-        name: Setup KinD Cluster
-        uses: ./.github/workflows/composite-actions/setup-kind-cluster
-        with:
-          cluster-name: ${{ matrix.test.cluster-name }}
-          kind-node-version: ${{ steps.dotenv.outputs.node_version }}
-          kind-version: ${{ steps.dotenv.outputs.kind_version }}
-          kubectl-version: ${{ steps.dotenv.outputs.kubectl_version }}
-          helm-version: ${{ steps.dotenv.outputs.helm_version }}
-          istio-version: ${{ steps.dotenv.outputs.istio_version }}
-          k8sgateway-api-version: ${{ steps.dotenv.outputs.k8sgateway_api_version }}
-      # Run the tests
-      - id: run-tests
-        name: Run Kubernetes e2e Tests
-        uses: ./.github/workflows/composite-actions/kubernetes-e2e-tests
-        with:
-          cluster-name: ${{ matrix.test.cluster-name }}
-          test-args: ${{ matrix.test.go-test-args }}
-          run-regex: ${{ matrix.test.go-test-run-regex }}
-          istio-version: ${{ steps.dotenv.outputs.istio_version }}
-          matrix-label: ${{ matrix.version-files.label }}
-
-  # Reminder: when setting up the job next release branch, copy from "end_to_end_tests_main" not the previous release job as configuration may have changed
-  end_to_end_tests_17:
-    name: End-to-End (branch=v1.17.x, cluster=${{ matrix.test.cluster-name }}, version=${{ matrix.version-files.label }} )
-    if: ${{ (github.event_name == 'workflow_dispatch' && inputs.run-kubernetes-end-to-end && inputs.branch == 'v1.17.x') || github.event.schedule == '0 6 * * 1' }}
-    runs-on: ubuntu-22.04
-    timeout-minutes: 150
-    strategy:
-      # Since we are running these on a schedule, there is no value in failing fast
-      # In fact, we want to ensure that all tests run, so that we have a clearer picture of which tests are prone to flaking
-      fail-fast: false
-      matrix:
-        test:
-          # When running the tests at night, there is no value in splitting the tests across multiple clusters and running them in parallel.
-          # As a result, we increase the threshold for the tests, since they all run serially on a single cluster
-          - cluster-name: 'cluster-one'
-            go-test-args: '-v -timeout=120m'
-            # Specifying an empty regex means all tests will be run.
-            go-test-run-regex: ""
-        # In our nightly tests, we run the suite of tests using the lower and upper ends of versions that we claim to support
-        # The versions should mirror: https://docs.solo.io/gloo-edge/latest/reference/support/
-        version-files:
-          - label: 'min'
-            file: './.github/workflows/.env/nightly-tests/min_versions.env'
-          - label: 'max'
-            file: './.github/workflows/.env/nightly-tests/max_versions.env'
-
-    steps:
-      - uses: actions/checkout@v4
-        with:
-          ref: v1.17.x
-      # The dotenv action is used to load key-value pairs from files.
-      # In this case, the file is specified in the matrix and will contain the versions of the tools to use
-      - name: Dotenv Action
-        uses: falti/dotenv-action@v1.1.4
-        id: dotenv
-        with:
-          path: ${{ matrix.version-files.file }}
-          log-variables: true
-      - name: Prep Go Runner
-        uses: ./.github/workflows/composite-actions/prep-go-runner
-      # Set up the KinD cluster that the tests will use
-      - id: setup-kind-cluster
-        name: Setup KinD Cluster
-        uses: ./.github/workflows/composite-actions/setup-kind-cluster
-        with:
-          cluster-name: ${{ matrix.test.cluster-name }}
-          kind-node-version: ${{ steps.dotenv.outputs.node_version }}
-          kind-version: ${{ steps.dotenv.outputs.kind_version }}
-          kubectl-version: ${{ steps.dotenv.outputs.kubectl_version }}
-          helm-version: ${{ steps.dotenv.outputs.helm_version }}
-          istio-version: ${{ steps.dotenv.outputs.istio_version }}
-      # Run the tests
-      - id: run-tests
-        name: Run Kubernetes e2e Tests
-        uses: ./.github/workflows/composite-actions/kubernetes-e2e-tests
-        with:
-          cluster-name: ${{ matrix.test.cluster-name }}
-          test-args: ${{ matrix.test.go-test-args }}
-          run-regex: ${{ matrix.test.go-test-run-regex }}
-          istio-version: ${{ steps.dotenv.outputs.istio_version }}
-          matrix-label: ${{ matrix.version-files.label }}
-
->>>>>>> 5598417d
+  
   regression_tests_on_demand:
     name: on demand regression tests
     if: ${{ github.event_name == 'workflow_dispatch' && inputs.run-regression && inputs.branch == 'workflow_initiating_branch' }}
