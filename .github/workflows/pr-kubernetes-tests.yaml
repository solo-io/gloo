--- conflicted
+++ resolved
@@ -95,11 +95,7 @@
         # 2025-02-13: 26m29s
         - cluster-name: 'cluster-seven'
           go-test-args: '-v -timeout=25m'
-<<<<<<< HEAD
-          go-test-run-regex: '^TestK8sGateway$$/^CRDCategories$$|^TestK8sGateway$$/^Metrics$$|^TestGloomtlsGatewayEdgeGateway$$|^TestGloomtlsGatewayK8sGateway$$|^TestWatchNamespaceSelector$$|^TestK8sGateway$$/^TLSRouteServices$$'
-=======
-          go-test-run-regex: '^TestK8sGateway$$/^CRDCategories$$|^TestK8sGateway$$/^Metrics$$|^TestGloomtlsGatewayEdgeGateway$$|^TestGloomtlsGatewayK8sGateway$$|^TestGlooGatewayEdgeGatewayClearMetrics$$|^TestWatchNamespaceSelector$$'
->>>>>>> 9a001eee
+          go-test-run-regex: '^TestK8sGateway$$/^CRDCategories$$|^TestK8sGateway$$/^Metrics$$|^TestGloomtlsGatewayEdgeGateway$$|^TestGloomtlsGatewayK8sGateway$$|^TestGlooGatewayEdgeGatewayClearMetrics$$|^TestWatchNamespaceSelector$$|^TestK8sGateway$$/^TLSRouteServices$$'
 
         # In our PR tests, we run the suite of tests using the upper ends of versions that we claim to support
         # The versions should mirror: https://docs.solo.io/gloo-edge/latest/reference/support/
