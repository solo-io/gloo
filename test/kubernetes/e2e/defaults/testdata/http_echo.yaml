---
apiVersion: v1
kind: Namespace
metadata:
  name: http-echo
---
apiVersion: v1
kind: Service
metadata:
  name: http-echo
  namespace: http-echo
spec:
  selector:
    app.kubernetes.io/name: http-echo
  ports:
    - protocol: TCP
      targetPort: 8080
      port: 3000
---
apiVersion: v1
kind: Pod
metadata:
  name: http-echo
  namespace: http-echo
  labels:
    app.kubernetes.io/name: http-echo
spec:
  containers:
  - name: http-echo
    # we avoid using checksums so that we automatically select amd64 or arm64
<<<<<<< HEAD
    image: kennship/http-echo@sha256:144322e8e96be2be6675dcf6e3ee15697c5d052d14d240e8914871a2a83990af
=======
    image: jmalloc/echo-server@v0.3.7
>>>>>>> f12d76e7
    ports:
      - containerPort: 8080
    resources:
      requests:
        cpu: "100m"
      limits:
        cpu: "200m"<|MERGE_RESOLUTION|>--- conflicted
+++ resolved
@@ -28,11 +28,7 @@
   containers:
   - name: http-echo
     # we avoid using checksums so that we automatically select amd64 or arm64
-<<<<<<< HEAD
-    image: kennship/http-echo@sha256:144322e8e96be2be6675dcf6e3ee15697c5d052d14d240e8914871a2a83990af
-=======
     image: jmalloc/echo-server@v0.3.7
->>>>>>> f12d76e7
     ports:
       - containerPort: 8080
     resources:
