module github.com/solo-io/gloo

go 1.24.4

// Note for developers: upgrading go will also require upgrading go in the following files:
// ./cloudbuild-cache.yaml,

require (
	github.com/Masterminds/semver/v3 v3.3.1
	github.com/Netflix/go-expect v0.0.0-20180928190340-9d1f4485533b
	github.com/avast/retry-go v2.4.3+incompatible
	github.com/aws/aws-sdk-go v1.34.9
	github.com/cncf/xds/go v0.0.0-20250121191232-2f005788dc42
	github.com/cratonica/2goarray v0.0.0-20190331194516-514510793eaa
	github.com/envoyproxy/go-control-plane v0.13.5-0.20250507123352-93990c5ec02f
	github.com/envoyproxy/go-control-plane/contrib v1.32.5-0.20250507123352-93990c5ec02f
	github.com/envoyproxy/go-control-plane/envoy v1.32.5-0.20250507123352-93990c5ec02f
	github.com/envoyproxy/go-control-plane/ratelimit v0.1.1-0.20250507123352-93990c5ec02f
	github.com/envoyproxy/protoc-gen-validate v1.2.1
	github.com/form3tech-oss/jwt-go v3.2.5+incompatible
	github.com/fsnotify/fsnotify v1.8.0
	github.com/ghodss/yaml v1.0.1-0.20190212211648-25d852aebe32
	github.com/go-openapi/loads v0.19.4
	github.com/go-openapi/spec v0.19.6
	github.com/go-openapi/swag v0.23.0
	github.com/go-swagger/go-swagger v0.21.0
	github.com/gogo/googleapis v1.4.0
	github.com/gogo/protobuf v1.3.2
	github.com/golang/protobuf v1.5.4
	github.com/google/go-github v17.0.0+incompatible
	github.com/google/go-github/v32 v32.0.0
	github.com/gorilla/mux v1.8.1
	github.com/grpc-ecosystem/go-grpc-middleware v1.4.0
	github.com/hashicorp/consul/api v1.28.2
	github.com/hashicorp/go-multierror v1.1.1
	github.com/hashicorp/go-uuid v1.0.3
	github.com/hashicorp/vault/api v1.8.2
	github.com/hashicorp/vault/api/auth/aws v0.3.0
	github.com/hinshun/vt10x v0.0.0-20180809195222-d55458df857c
	github.com/imdario/mergo v1.0.0
	github.com/inconshreveable/go-update v0.0.0-20160112193335-8152e7eb6ccf
	github.com/jhump/protoreflect v1.15.3
	github.com/kelseyhightower/envconfig v1.4.0
	github.com/olekukonko/tablewriter v0.0.5
	github.com/onsi/ginkgo/v2 v2.22.1
	github.com/onsi/gomega v1.36.2
	github.com/pkg/browser v0.0.0-20180916011732-0a3d74bf9ce4
	github.com/pkg/errors v0.9.1
	github.com/rotisserie/eris v0.5.4
	github.com/saiskee/gettercheck v0.0.0-20210820204958-38443d06ebe0
	github.com/sergi/go-diff v1.2.0
	github.com/solo-io/go-list-licenses v0.1.4
	github.com/solo-io/go-utils v0.28.5
	github.com/solo-io/k8s-utils v0.11.0
	github.com/solo-io/protoc-gen-ext v0.1.0
	github.com/solo-io/protoc-gen-openapi v0.3.0
	github.com/solo-io/skv2 v0.44.0

	// Pinned to the `k8s-1.33-bump` tag of solo-apis on `gloo-main` branch
	// Ref: https://github.com/solo-io/gloo/pull/9463/files#r1594409655 && https://solo-io-corp.slack.com/archives/C03MFATU265/p1716913420716729?thread_ts=1716476992.938679&cid=C03MFATU265
	// as to why it is now based off `gloo-main` and not `gloo-repo-branch`
	github.com/solo-io/solo-apis v0.0.0-20250616141238-dd7b8dbf6a9b
	github.com/solo-io/solo-kit v0.39.0
	github.com/spf13/afero v1.11.0
	github.com/spf13/cobra v1.9.1
	github.com/spf13/pflag v1.0.6
	github.com/spf13/viper v1.19.0
	go.opencensus.io v0.24.0
	go.uber.org/goleak v1.3.0
	go.uber.org/multierr v1.11.0
	go.uber.org/zap v1.27.0
	golang.org/x/crypto v0.37.0
	golang.org/x/sync v0.13.0
	golang.org/x/tools v0.30.0
	google.golang.org/grpc v1.72.0
	google.golang.org/protobuf v1.36.6
	gopkg.in/AlecAivazis/survey.v1 v1.8.7
	helm.sh/helm/v3 v3.17.3
	k8s.io/api v0.33.1
	k8s.io/apiextensions-apiserver v0.33.1
	k8s.io/apimachinery v0.33.1
	k8s.io/client-go v0.33.1
	k8s.io/code-generator v0.33.1
	k8s.io/component-base v0.33.1
	k8s.io/kubectl v0.33.1
	// k8s.io/utils v0.0.0-20241210054802-24370beab758
	knative.dev/networking v0.0.0-20211210083629-bace06e98aee
	knative.dev/pkg v0.0.0-20211206113427-18589ac7627e
	sigs.k8s.io/controller-runtime v0.21.0
	sigs.k8s.io/gateway-api v1.3.0
	sigs.k8s.io/yaml v1.4.0
)

require (
	github.com/ahmetb/gen-crd-api-reference-docs v0.3.1-0.20240214155107-6cf1ede4da61
	github.com/avast/retry-go/v4 v4.3.3
	github.com/go-logr/zapr v1.3.0
	github.com/golang-jwt/jwt/v4 v4.5.2
	github.com/golang/mock v1.7.0-rc.1
	github.com/google/go-cmp v0.7.0
	github.com/google/uuid v1.6.0
	github.com/mccutchen/go-httpbin/v2 v2.15.0
<<<<<<< HEAD
	github.com/prometheus/client_golang v1.22.0
=======
>>>>>>> 4720a39f
	github.com/prometheus/client_model v0.6.2
	github.com/prometheus/common v0.62.0
	github.com/quasilyte/go-ruleguard/dsl v0.3.22
	github.com/solo-io/cue v0.4.7
	github.com/stoewer/go-strcase v1.3.0
	github.com/stretchr/testify v1.10.0
	go.opentelemetry.io/proto/otlp v1.6.0
	golang.org/x/exp v0.0.0-20241215155358-4a5509556b9e
	golang.org/x/mod v0.23.0
	google.golang.org/genproto/googleapis/api v0.0.0-20250428153025-10db94c68c34
	google.golang.org/genproto/googleapis/rpc v0.0.0-20250428153025-10db94c68c34
	istio.io/api v1.25.2-0.20250410212420-84c271001f68
	istio.io/client-go v1.25.2-0.20250410213018-e5f6074bc228
	istio.io/istio v0.0.0-20250411142419-0d83506c2883
	k8s.io/utils v0.0.0-20241210054802-24370beab758
	sigs.k8s.io/controller-tools v0.17.3
	sigs.k8s.io/structured-merge-diff/v4 v4.7.0
)

require github.com/prometheus/client_golang v1.20.5 // indirect

require (
	cel.dev/expr v0.20.0 // indirect
	contrib.go.opencensus.io/exporter/prometheus v0.4.0 // indirect
	cuelang.org/go v0.10.0 // indirect
	dario.cat/mergo v1.0.1 // indirect
	github.com/Azure/go-ansiterm v0.0.0-20230124172434-306776ec8161 // indirect
	github.com/BurntSushi/toml v1.4.0 // indirect
	github.com/MakeNowJust/heredoc v1.0.0 // indirect
	github.com/Masterminds/goutils v1.1.1 // indirect
	github.com/Masterminds/semver v1.5.0 // indirect
	github.com/Masterminds/sprig v2.22.0+incompatible // indirect
	github.com/Masterminds/sprig/v3 v3.3.0 // indirect
	github.com/Masterminds/squirrel v1.5.4 // indirect
	github.com/Microsoft/go-winio v0.6.1 // indirect
	github.com/Microsoft/hcsshim v0.11.4 // indirect
	github.com/ProtonMail/go-crypto v0.0.0-20210428141323-04723f9f07d7 // indirect
	github.com/acomagu/bufpipe v1.0.3 // indirect
	github.com/antlr4-go/antlr/v4 v4.13.1 // indirect
	github.com/armon/go-metrics v0.4.1 // indirect
	github.com/armon/go-radix v1.0.0 // indirect
	github.com/asaskevich/govalidator v0.0.0-20230301143203-a9d515a09cc2 // indirect
	github.com/beorn7/perks v1.0.1 // indirect
	github.com/blang/semver/v4 v4.0.0 // indirect
	github.com/bufbuild/protocompile v0.6.0 // indirect
	github.com/bugsnag/bugsnag-go v1.5.0 // indirect
	github.com/cenkalti/backoff/v3 v3.0.0 // indirect
	github.com/cespare/xxhash/v2 v2.3.0 // indirect
	github.com/chai2010/gettext-go v1.0.3 // indirect
	github.com/cockroachdb/apd/v3 v3.2.1 // indirect
	github.com/containerd/cgroups v1.1.0 // indirect
	github.com/containerd/containerd v1.7.24 // indirect
	github.com/containerd/continuity v0.4.3 // indirect
	github.com/containerd/errdefs v0.3.0 // indirect
	github.com/containerd/log v0.1.0 // indirect
	github.com/cpuguy83/go-md2man/v2 v2.0.6 // indirect
	github.com/creack/pty v1.1.18 // indirect
	github.com/cyphar/filepath-securejoin v0.3.6 // indirect
	github.com/davecgh/go-spew v1.1.2-0.20180830191138-d8f796af33cc // indirect
	github.com/decred/dcrd/dcrec/secp256k1/v4 v4.3.0 // indirect
	github.com/distribution/reference v0.6.0 // indirect
	github.com/docker/cli v27.5.1+incompatible // indirect
	github.com/docker/distribution v2.8.3+incompatible // indirect
	github.com/docker/docker v25.0.6+incompatible // indirect
	github.com/docker/docker-credential-helpers v0.8.2 // indirect
	github.com/docker/go-connections v0.5.0 // indirect
	github.com/docker/go-metrics v0.0.1 // indirect
	github.com/emicklei/go-restful/v3 v3.12.1 // indirect
	github.com/emicklei/proto v1.13.2 // indirect
	github.com/emirpasic/gods v1.12.0 // indirect
	github.com/evanphx/json-patch v5.9.0+incompatible // indirect
	github.com/evanphx/json-patch/v5 v5.9.11 // indirect
	github.com/exponent-io/jsonpath v0.0.0-20210407135951-1de76d718b3f // indirect
	github.com/fatih/camelcase v1.0.0 // indirect
<<<<<<< HEAD
	github.com/fatih/color v1.18.0 // indirect
	github.com/felixge/httpsnoop v1.0.4 // indirect
=======
	github.com/fatih/color v1.18.0
>>>>>>> 4720a39f
	github.com/fgrosse/zaptest v1.1.0 // indirect
	github.com/fxamacker/cbor/v2 v2.7.0 // indirect
	github.com/gertd/go-pluralize v0.1.1 // indirect
	github.com/getkin/kin-openapi v0.123.0 // indirect
	github.com/go-errors/errors v1.5.1 // indirect
	github.com/go-git/gcfg v1.5.0 // indirect
	github.com/go-git/go-billy/v5 v5.3.1 // indirect
	github.com/go-git/go-git/v5 v5.4.1 // indirect
	github.com/go-gorp/gorp/v3 v3.1.0 // indirect
	github.com/go-kit/log v0.2.1 // indirect
	github.com/go-logfmt/logfmt v0.6.0 // indirect
	github.com/go-logr/logr v1.4.2 // indirect
	github.com/go-logr/stdr v1.2.2 // indirect
	github.com/go-openapi/analysis v0.19.5 // indirect
	github.com/go-openapi/errors v0.19.2 // indirect
	github.com/go-openapi/jsonpointer v0.21.0 // indirect
	github.com/go-openapi/jsonreference v0.21.0 // indirect
	github.com/go-openapi/runtime v0.19.5 // indirect
	github.com/go-openapi/strfmt v0.19.5 // indirect
	github.com/go-openapi/validate v0.19.8 // indirect
	github.com/go-stack/stack v1.8.0 // indirect
	github.com/go-task/slim-sprig/v3 v3.0.0 // indirect
	github.com/go-test/deep v1.0.8 // indirect
	github.com/gobuffalo/flect v1.0.3 // indirect
	github.com/gobwas/glob v0.2.3 // indirect
	github.com/goccy/go-json v0.10.4 // indirect
	github.com/golang/groupcache v0.0.0-20210331224755-41bb18bfe9da // indirect
	github.com/golang/snappy v0.0.4 // indirect
	github.com/google/btree v1.1.3 // indirect
	github.com/google/cel-go v0.23.2 // indirect
	github.com/google/gnostic-models v0.6.9 // indirect
	github.com/google/go-querystring v1.0.0 // indirect
	github.com/google/pprof v0.0.0-20241210010833-40e02aabc2ad // indirect
	github.com/google/shlex v0.0.0-20191202100458-e7afc7fbc510 // indirect
	github.com/goph/emperror v0.17.1 // indirect
	github.com/gorilla/websocket v1.5.4-0.20250319132907-e064f32e3674 // indirect
	github.com/gosuri/uitable v0.0.4 // indirect
	github.com/gregjones/httpcache v0.0.0-20190611155906-901d90724c79 // indirect
	github.com/hashicorp/errwrap v1.1.0 // indirect
	github.com/hashicorp/go-cleanhttp v0.5.2 // indirect
	github.com/hashicorp/go-hclog v1.5.0 // indirect
	github.com/hashicorp/go-immutable-radix v1.3.1 // indirect
	github.com/hashicorp/go-plugin v1.4.5 // indirect
	github.com/hashicorp/go-retryablehttp v0.6.6 // indirect
	github.com/hashicorp/go-rootcerts v1.0.2 // indirect
	github.com/hashicorp/go-secure-stdlib/awsutil v0.1.6 // indirect
	github.com/hashicorp/go-secure-stdlib/mlock v0.1.1 // indirect
	github.com/hashicorp/go-secure-stdlib/parseutil v0.1.6 // indirect
	github.com/hashicorp/go-secure-stdlib/strutil v0.1.2 // indirect
	github.com/hashicorp/go-sockaddr v1.0.2 // indirect
	github.com/hashicorp/go-version v1.7.0 // indirect
	github.com/hashicorp/golang-lru v0.5.4 // indirect
	github.com/hashicorp/hcl v1.0.0 // indirect
	github.com/hashicorp/serf v0.10.1 // indirect
	github.com/hashicorp/vault/sdk v0.6.0 // indirect
	github.com/hashicorp/yamux v0.0.0-20181012175058-2f1d1f20f75d // indirect
	github.com/huandu/xstrings v1.5.0 // indirect
	github.com/iancoleman/strcase v0.3.0 // indirect
	github.com/inconshreveable/mousetrap v1.1.0 // indirect
	github.com/invopop/yaml v0.3.1 // indirect
	github.com/jbenet/go-context v0.0.0-20150711004518-d14ea06fba99 // indirect
	github.com/jmespath/go-jmespath v0.3.0 // indirect
	github.com/jmoiron/sqlx v1.4.0 // indirect
	github.com/jonboulle/clockwork v0.4.0 // indirect
	github.com/josharian/intern v1.0.0 // indirect
	github.com/json-iterator/go v1.1.12 // indirect
	github.com/k0kubun/pp v3.0.1+incompatible // indirect
	github.com/kballard/go-shellquote v0.0.0-20180428030007-95032a82bc51 // indirect
	github.com/kevinburke/ssh_config v0.0.0-20201106050909-4977a11b4351 // indirect
	github.com/kr/pty v1.1.8 // indirect
	github.com/lann/builder v0.0.0-20180802200727-47ae307949d0 // indirect
	github.com/lann/ps v0.0.0-20150810152359-62de8c46ede0 // indirect
	github.com/lestrrat-go/backoff/v2 v2.0.8 // indirect
	github.com/lestrrat-go/blackmagic v1.0.2 // indirect
	github.com/lestrrat-go/httpcc v1.0.1 // indirect
	github.com/lestrrat-go/iter v1.0.2 // indirect
	github.com/lestrrat-go/jwx v1.2.30 // indirect
	github.com/lestrrat-go/option v1.0.1 // indirect
	github.com/lib/pq v1.10.9 // indirect
	github.com/liggitt/tabwriter v0.0.0-20181228230101-89fcab3d43de // indirect
	github.com/lithammer/dedent v1.1.0 // indirect
	github.com/lyft/protoc-gen-star v0.6.1 // indirect
	github.com/lyft/protoc-gen-star/v2 v2.0.4-0.20230330145011-496ad1ac90a4 // indirect
	github.com/magiconair/properties v1.8.9 // indirect
	github.com/mailru/easyjson v0.9.0 // indirect
	github.com/mattn/go-colorable v0.1.14 // indirect
	github.com/mattn/go-isatty v0.0.20 // indirect
	github.com/mattn/go-runewidth v0.0.16 // indirect
	github.com/mattn/go-zglob v0.0.6 // indirect
	github.com/mgutz/ansi v0.0.0-20170206155736-9520e82c474b // indirect
	github.com/mitchellh/copystructure v1.2.0 // indirect
	github.com/mitchellh/go-homedir v1.1.0 // indirect
	github.com/mitchellh/go-testing-interface v1.0.0 // indirect
	github.com/mitchellh/go-wordwrap v1.0.1 // indirect
	github.com/mitchellh/hashstructure v1.0.0 // indirect
	github.com/mitchellh/mapstructure v1.5.0 // indirect
	github.com/mitchellh/reflectwalk v1.0.2 // indirect
	github.com/moby/spdystream v0.5.0 // indirect
	github.com/moby/term v0.5.0 // indirect
	github.com/modern-go/concurrent v0.0.0-20180306012644-bacd9c7ef1dd // indirect
	github.com/modern-go/reflect2 v1.0.2 // indirect
	github.com/mohae/deepcopy v0.0.0-20170929034955-c48cc78d4826 // indirect
	github.com/monochromegane/go-gitignore v0.0.0-20200626010858-205db1a8cc00 // indirect
	github.com/mpvl/unique v0.0.0-20150818121801-cbe035fff7de // indirect
	github.com/munnerz/goautoneg v0.0.0-20191010083416-a7dc8b61c822 // indirect
	github.com/mxk/go-flowrate v0.0.0-20140419014527-cca7078d478f // indirect
	github.com/oklog/run v1.0.0 // indirect
	github.com/opencontainers/go-digest v1.0.0 // indirect
	github.com/opencontainers/image-spec v1.1.0 // indirect
	github.com/pelletier/go-toml v1.9.5 // indirect
	github.com/pelletier/go-toml/v2 v2.2.3 // indirect
	github.com/peterbourgon/diskv v2.0.1+incompatible // indirect
	github.com/pierrec/lz4 v2.6.1+incompatible // indirect
	github.com/planetscale/vtprotobuf v0.6.1-0.20240409071808-615f978279ca // indirect
	github.com/pmezard/go-difflib v1.0.1-0.20181226105442-5d4384ee4fb2 // indirect
	github.com/prometheus/procfs v0.15.1 // indirect
	github.com/prometheus/statsd_exporter v0.21.0 // indirect
	github.com/pseudomuto/protoc-gen-doc v1.5.1 // indirect
	github.com/pseudomuto/protokit v0.2.1 // indirect
	github.com/radovskyb/watcher v1.0.2 // indirect
	github.com/rivo/uniseg v0.4.7 // indirect
	github.com/rodaine/table v1.3.0
	github.com/rogpeppe/go-internal v1.13.1 // indirect
	github.com/rubenv/sql-migrate v1.7.1 // indirect
	github.com/russross/blackfriday/v2 v2.1.0 // indirect
	github.com/ryanuber/go-glob v1.0.0 // indirect
	github.com/sagikazarmark/locafero v0.6.0 // indirect
	github.com/sagikazarmark/slog-shim v0.1.0 // indirect
	github.com/shopspring/decimal v1.4.0 // indirect
	github.com/sirupsen/logrus v1.9.3 // indirect
	github.com/solo-io/anyvendor v0.2.0 // indirect
	github.com/sourcegraph/conc v0.3.0 // indirect
	github.com/spf13/cast v1.7.0 // indirect
	github.com/subosito/gotenv v1.6.0 // indirect
	github.com/x448/float16 v0.8.4 // indirect
	github.com/xanzy/ssh-agent v0.3.0 // indirect
	github.com/xeipuuv/gojsonpointer v0.0.0-20190905194746-02993c407bfb // indirect
	github.com/xeipuuv/gojsonreference v0.0.0-20180127040603-bd5ef7bd5415 // indirect
	github.com/xeipuuv/gojsonschema v1.2.0 // indirect
	github.com/xlab/treeprint v1.2.0 // indirect
	github.com/yuin/goldmark v1.7.4 // indirect
	go.mongodb.org/mongo-driver v1.1.2 // indirect
	go.opentelemetry.io/auto/sdk v1.1.0 // indirect
	go.opentelemetry.io/contrib/instrumentation/net/http/otelhttp v0.58.0 // indirect
	go.opentelemetry.io/otel v1.34.0 // indirect
	go.opentelemetry.io/otel/exporters/prometheus v0.56.0 // indirect
	go.opentelemetry.io/otel/metric v1.34.0 // indirect
	go.opentelemetry.io/otel/sdk v1.34.0 // indirect
	go.opentelemetry.io/otel/sdk/metric v1.34.0 // indirect
	go.opentelemetry.io/otel/trace v1.34.0 // indirect
	go.uber.org/atomic v1.11.0 // indirect
	golang.org/x/net v0.39.0 // indirect
	golang.org/x/oauth2 v0.27.0 // indirect
	golang.org/x/sys v0.32.0 // indirect
	golang.org/x/term v0.31.0 // indirect
	golang.org/x/text v0.24.0 // indirect
	golang.org/x/time v0.9.0 // indirect
	golang.org/x/xerrors v0.0.0-20231012003039-104605ab7028 // indirect
	gomodules.xyz/jsonpatch/v2 v2.4.0 // indirect
	gopkg.in/evanphx/json-patch.v4 v4.12.0 // indirect
	gopkg.in/inf.v0 v0.9.1 // indirect
	gopkg.in/ini.v1 v1.67.0 // indirect
	gopkg.in/natefinch/lumberjack.v2 v2.2.1 // indirect
	gopkg.in/square/go-jose.v2 v2.6.0 // indirect
	gopkg.in/warnings.v0 v0.1.2 // indirect
	gopkg.in/yaml.v2 v2.4.0 // indirect
<<<<<<< HEAD
	gopkg.in/yaml.v3 v3.0.1 // indirect
	k8s.io/apiserver v0.33.1 // indirect
	k8s.io/cli-runtime v0.33.1 // indirect
	k8s.io/component-helpers v0.33.1 // indirect
=======
	gopkg.in/yaml.v3 v3.0.1
	k8s.io/apiserver v0.32.2 // indirect
	k8s.io/cli-runtime v0.32.2 // indirect
	k8s.io/component-helpers v0.32.2 // indirect
>>>>>>> 4720a39f
	k8s.io/gengo v0.0.0-20230829151522-9cce18d56c01 // indirect
	k8s.io/gengo/v2 v2.0.0-20250207200755-1244d31929d7 // indirect
	k8s.io/klog/v2 v2.130.1 // indirect
	k8s.io/kube-openapi v0.0.0-20250318190949-c8a335a9a2ff // indirect
	k8s.io/metrics v0.33.1 // indirect
	oras.land/oras-go v1.2.5 // indirect
	sigs.k8s.io/json v0.0.0-20241014173422-cfa47c3a1cc8 // indirect
	sigs.k8s.io/kustomize/api v0.19.0 // indirect
	sigs.k8s.io/kustomize/kustomize/v5 v5.6.0 // indirect
	sigs.k8s.io/kustomize/kyaml v0.19.0 // indirect
	sigs.k8s.io/mcs-api v0.1.1-0.20240624222831-d7001fe1d21c // indirect
	sigs.k8s.io/randfill v1.0.0 // indirect
)

replace (
	github.com/apache/thrift => github.com/apache/thrift v0.14.0
	github.com/census-instrumentation/opencensus-proto => github.com/census-instrumentation/opencensus-proto v0.2.0 // indirect
	// required for ci https://github.com/solo-io/gloo/pull/4147#discussion_r562911110
	github.com/containerd/containerd => github.com/containerd/containerd v1.4.13

	// pin to the jwt-go fork to fix CVE.
	// using the pseudo version of github.com/form3tech-oss/jwt-go@v3.2.3 instead of the version directly,
	// to avoid error about it being used for two different module paths
	github.com/dgrijalva/jwt-go => github.com/form3tech-oss/jwt-go v0.0.0-20210511163231-5b2d2b5f6c34
	github.com/docker/docker => github.com/moby/moby v28.2.2+incompatible
	// https://github.com/fsnotify/fsnotify/issues/672
	github.com/fsnotify/fsnotify => github.com/fsnotify/fsnotify v1.7.0

	// Pin this to a version compatible with protoc-gen-openapi
	github.com/getkin/kin-openapi => github.com/getkin/kin-openapi v0.107.0

	// Newer versions result in changes to the names of generated metrics
	// remove this when we fix https://github.com/solo-io/solo-kit/issues/516
	github.com/iancoleman/strcase => github.com/iancoleman/strcase v0.1.3

	github.com/imdario/mergo => github.com/imdario/mergo v0.3.16

	// github.com/opencontainers/go-digest => github.com/opencontainers/go-digest v1.0.0-rc1

	// skv2 uses a newer version than the imported solo-kit version which causes issues. Replaces the version with the solo-kit version
	github.com/pseudomuto/protoc-gen-doc => github.com/pseudomuto/protoc-gen-doc v1.0.0
	// Required for proper serialization of CRDs
	github.com/renstrom/dedent => github.com/lithammer/dedent v1.0.0

	// Pin Kube libraries to v0.33.1
	// These should be upgraded collectively
	k8s.io/api => k8s.io/api v0.33.1
	k8s.io/apiextensions-apiserver => k8s.io/apiextensions-apiserver v0.33.1
	k8s.io/apimachinery => k8s.io/apimachinery v0.33.1
	k8s.io/apiserver => k8s.io/apiserver v0.33.1
	k8s.io/cli-runtime => k8s.io/cli-runtime v0.33.1
	k8s.io/client-go => k8s.io/client-go v0.33.1
	k8s.io/code-generator => k8s.io/code-generator v0.33.1
	k8s.io/component-base => k8s.io/component-base v0.33.1
	k8s.io/component-helpers => k8s.io/component-helpers v0.33.1
	// version of kube-openapi used by client-go v0.33.1
	k8s.io/kube-openapi => k8s.io/kube-openapi v0.0.0-20250318190949-c8a335a9a2ff
	k8s.io/kubectl => k8s.io/kubectl v0.33.1
	k8s.io/metrics => k8s.io/metrics v0.33.1
	k8s.io/utils => k8s.io/utils v0.0.0-20240711033017-18e509b52bc8
)

exclude (
	// Exclude pre-go-mod kubernetes tags, because they are older
	// than v0.x releases but are picked when updating dependencies.
	k8s.io/client-go v1.4.0
	k8s.io/client-go v1.5.0
	k8s.io/client-go v1.5.1
	k8s.io/client-go v1.5.2
	k8s.io/client-go v2.0.0-alpha.1+incompatible
	k8s.io/client-go v2.0.0+incompatible
	k8s.io/client-go v3.0.0-beta.0+incompatible
	k8s.io/client-go v3.0.0+incompatible
	k8s.io/client-go v4.0.0-beta.0+incompatible
	k8s.io/client-go v4.0.0+incompatible
	k8s.io/client-go v5.0.0+incompatible
	k8s.io/client-go v5.0.1+incompatible
	k8s.io/client-go v6.0.0+incompatible
	k8s.io/client-go v7.0.0+incompatible
	k8s.io/client-go v8.0.0+incompatible
	k8s.io/client-go v9.0.0-invalid+incompatible
	k8s.io/client-go v9.0.0+incompatible
	k8s.io/client-go v10.0.0+incompatible
	k8s.io/client-go v11.0.0+incompatible
	k8s.io/client-go v11.0.1-0.20190409021438-1a26190bd76a+incompatible
	k8s.io/client-go v12.0.0+incompatible
)<|MERGE_RESOLUTION|>--- conflicted
+++ resolved
@@ -100,10 +100,6 @@
 	github.com/google/go-cmp v0.7.0
 	github.com/google/uuid v1.6.0
 	github.com/mccutchen/go-httpbin/v2 v2.15.0
-<<<<<<< HEAD
-	github.com/prometheus/client_golang v1.22.0
-=======
->>>>>>> 4720a39f
 	github.com/prometheus/client_model v0.6.2
 	github.com/prometheus/common v0.62.0
 	github.com/quasilyte/go-ruleguard/dsl v0.3.22
@@ -123,7 +119,10 @@
 	sigs.k8s.io/structured-merge-diff/v4 v4.7.0
 )
 
-require github.com/prometheus/client_golang v1.20.5 // indirect
+require (
+	github.com/felixge/httpsnoop v1.0.4 // indirect
+	github.com/prometheus/client_golang v1.22.0 // indirect
+)
 
 require (
 	cel.dev/expr v0.20.0 // indirect
@@ -178,12 +177,7 @@
 	github.com/evanphx/json-patch/v5 v5.9.11 // indirect
 	github.com/exponent-io/jsonpath v0.0.0-20210407135951-1de76d718b3f // indirect
 	github.com/fatih/camelcase v1.0.0 // indirect
-<<<<<<< HEAD
-	github.com/fatih/color v1.18.0 // indirect
-	github.com/felixge/httpsnoop v1.0.4 // indirect
-=======
 	github.com/fatih/color v1.18.0
->>>>>>> 4720a39f
 	github.com/fgrosse/zaptest v1.1.0 // indirect
 	github.com/fxamacker/cbor/v2 v2.7.0 // indirect
 	github.com/gertd/go-pluralize v0.1.1 // indirect
@@ -350,17 +344,10 @@
 	gopkg.in/square/go-jose.v2 v2.6.0 // indirect
 	gopkg.in/warnings.v0 v0.1.2 // indirect
 	gopkg.in/yaml.v2 v2.4.0 // indirect
-<<<<<<< HEAD
-	gopkg.in/yaml.v3 v3.0.1 // indirect
+	gopkg.in/yaml.v3 v3.0.1
 	k8s.io/apiserver v0.33.1 // indirect
 	k8s.io/cli-runtime v0.33.1 // indirect
 	k8s.io/component-helpers v0.33.1 // indirect
-=======
-	gopkg.in/yaml.v3 v3.0.1
-	k8s.io/apiserver v0.32.2 // indirect
-	k8s.io/cli-runtime v0.32.2 // indirect
-	k8s.io/component-helpers v0.32.2 // indirect
->>>>>>> 4720a39f
 	k8s.io/gengo v0.0.0-20230829151522-9cce18d56c01 // indirect
 	k8s.io/gengo/v2 v2.0.0-20250207200755-1244d31929d7 // indirect
 	k8s.io/klog/v2 v2.130.1 // indirect
