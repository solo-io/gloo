module github.com/solo-io/gloo

go 1.22.7

// Note for developers: upgrading go will also require upgrading go in the following files:
// ./cloudbuild-cache.yaml,

require (
	github.com/Masterminds/semver/v3 v3.2.1
	github.com/Netflix/go-expect v0.0.0-20180928190340-9d1f4485533b
	github.com/avast/retry-go v2.4.3+incompatible
	github.com/aws/aws-sdk-go v1.34.9
	github.com/census-instrumentation/opencensus-proto v0.4.1
	github.com/cncf/xds/go v0.0.0-20230607035331-e9ce68804cb4
	github.com/cratonica/2goarray v0.0.0-20190331194516-514510793eaa
	github.com/envoyproxy/go-control-plane v0.12.0
	github.com/envoyproxy/protoc-gen-validate v1.0.2
	github.com/form3tech-oss/jwt-go v3.2.5+incompatible
	github.com/fsnotify/fsnotify v1.7.0
	github.com/ghodss/yaml v1.0.1-0.20190212211648-25d852aebe32
	github.com/go-openapi/loads v0.19.4
	github.com/go-openapi/spec v0.19.6
	github.com/go-openapi/swag v0.22.8
	github.com/go-swagger/go-swagger v0.21.0
	github.com/gogo/googleapis v1.4.0
	github.com/gogo/protobuf v1.3.2
	github.com/golang/protobuf v1.5.4
	github.com/google/go-github v17.0.0+incompatible
	github.com/google/go-github/v32 v32.0.0
	github.com/gorilla/mux v1.8.1
	github.com/grpc-ecosystem/go-grpc-middleware v1.3.0
	github.com/hashicorp/consul/api v1.14.0
	github.com/hashicorp/go-multierror v1.1.1
	github.com/hashicorp/go-uuid v1.0.2
	github.com/hashicorp/vault/api v1.8.2
	github.com/hashicorp/vault/api/auth/aws v0.3.0
	github.com/hinshun/vt10x v0.0.0-20180809195222-d55458df857c
	github.com/imdario/mergo v0.3.16
	github.com/inconshreveable/go-update v0.0.0-20160112193335-8152e7eb6ccf
	github.com/jhump/protoreflect v1.15.3
	github.com/kelseyhightower/envconfig v1.4.0
	github.com/olekukonko/tablewriter v0.0.5
	github.com/onsi/ginkgo/v2 v2.17.0
	github.com/onsi/gomega v1.30.0
	github.com/pkg/browser v0.0.0-20180916011732-0a3d74bf9ce4
	github.com/pkg/errors v0.9.1
	github.com/rotisserie/eris v0.5.4
	github.com/saiskee/gettercheck v0.0.0-20210820204958-38443d06ebe0
	github.com/sergi/go-diff v1.1.0
	github.com/solo-io/go-list-licenses v0.1.4
	github.com/solo-io/go-utils v0.25.3
	github.com/solo-io/k8s-utils v0.7.2
	github.com/solo-io/protoc-gen-ext v0.0.18
	github.com/solo-io/protoc-gen-openapi v0.2.4
	github.com/solo-io/skv2 v0.39.1

	// Pinned to the `sa-k8s-1.29-bump` tag of solo-apis on `gloo-main` branch
	// Ref: https://github.com/solo-io/gloo/pull/9463/files#r1594409655 && https://solo-io-corp.slack.com/archives/C03MFATU265/p1716913420716729?thread_ts=1716476992.938679&cid=C03MFATU265
	// as to why it is now based off `gloo-main` and not `gloo-repo-branch`
	github.com/solo-io/solo-apis v0.0.0-20240528173540-7879b7d12cb9
	github.com/solo-io/solo-kit v0.35.5
	github.com/spf13/afero v1.9.2
	github.com/spf13/cobra v1.8.1
	github.com/spf13/pflag v1.0.5
	github.com/spf13/viper v1.8.1
	go.opencensus.io v0.24.0
	go.uber.org/goleak v1.3.0
	go.uber.org/multierr v1.11.0
	go.uber.org/zap v1.26.0
<<<<<<< HEAD
	golang.org/x/crypto v0.31.0
	golang.org/x/sync v0.10.0
	golang.org/x/tools v0.21.1-0.20240508182429-e35e4ccd0d2d
	google.golang.org/genproto v0.0.0-20230822172742-b8732ec3820d // indirect
=======
	golang.org/x/crypto v0.25.0
	golang.org/x/sync v0.7.0
	golang.org/x/tools v0.21.1-0.20240508182429-e35e4ccd0d2d
	google.golang.org/genproto v0.0.0-20231211222908-989df2bf70f3 // indirect
>>>>>>> 13c0960d
	google.golang.org/grpc v1.59.0
	google.golang.org/protobuf v1.33.0
	gopkg.in/AlecAivazis/survey.v1 v1.8.7
	helm.sh/helm/v3 v3.14.2
	k8s.io/api v0.29.2
	k8s.io/apiextensions-apiserver v0.29.2
	k8s.io/apimachinery v0.29.2
	k8s.io/client-go v0.29.2
	k8s.io/code-generator v0.29.2
	k8s.io/component-base v0.29.2
	k8s.io/kubectl v0.29.2
	k8s.io/utils v0.0.0-20230726121419-3b25d923346b
	knative.dev/networking v0.0.0-20211210083629-bace06e98aee
	knative.dev/pkg v0.0.0-20211206113427-18589ac7627e
	sigs.k8s.io/controller-runtime v0.17.4
	sigs.k8s.io/yaml v1.4.0
)

require (
	github.com/ahmetb/gen-crd-api-reference-docs v0.3.1-0.20240214155107-6cf1ede4da61
	github.com/avast/retry-go/v4 v4.3.3
	github.com/go-logr/zapr v1.3.0
	github.com/golang/mock v1.6.0
	github.com/google/go-cmp v0.6.0
	github.com/google/uuid v1.6.0
	github.com/mccutchen/go-httpbin/v2 v2.15.0
	github.com/quasilyte/go-ruleguard/dsl v0.3.22
	github.com/stretchr/testify v1.9.0
	golang.org/x/exp v0.0.0-20231006140011-7918f672742d
	google.golang.org/genproto/googleapis/api v0.0.0-20231120223509-83a465c0220f
	google.golang.org/genproto/googleapis/rpc v0.0.0-20231212172506-995d672761c0
	sigs.k8s.io/controller-tools v0.14.0
	sigs.k8s.io/gateway-api v1.0.1-0.20231102234148-3b5969669194
	sigs.k8s.io/structured-merge-diff/v4 v4.4.1
)

require (
	contrib.go.opencensus.io/exporter/prometheus v0.4.0 // indirect
	cuelang.org/go v0.3.2 // indirect
	github.com/Azure/go-ansiterm v0.0.0-20210617225240-d185dfc1b5a1 // indirect
	github.com/BurntSushi/toml v1.3.2 // indirect
	github.com/MakeNowJust/heredoc v1.0.0 // indirect
	github.com/Masterminds/goutils v1.1.1 // indirect
	github.com/Masterminds/semver v1.5.0 // indirect
	github.com/Masterminds/sprig v2.22.0+incompatible // indirect
	github.com/Masterminds/sprig/v3 v3.2.3 // indirect
	github.com/Masterminds/squirrel v1.5.4 // indirect
	github.com/Microsoft/go-winio v0.6.1 // indirect
	github.com/Microsoft/hcsshim v0.11.4 // indirect
	github.com/ProtonMail/go-crypto v0.0.0-20210428141323-04723f9f07d7 // indirect
	github.com/acomagu/bufpipe v1.0.3 // indirect
	github.com/armon/go-metrics v0.3.11 // indirect
	github.com/armon/go-radix v1.0.0 // indirect
	github.com/asaskevich/govalidator v0.0.0-20200428143746-21a406dcc535 // indirect
	github.com/beorn7/perks v1.0.1 // indirect
	github.com/blang/semver/v4 v4.0.0 // indirect
	github.com/bufbuild/protocompile v0.6.0 // indirect
	github.com/bugsnag/bugsnag-go v1.5.0 // indirect
	github.com/cenkalti/backoff/v3 v3.0.0 // indirect
	github.com/cespare/xxhash/v2 v2.2.0 // indirect
	github.com/chai2010/gettext-go v1.0.2 // indirect
	github.com/cockroachdb/apd/v2 v2.0.1 // indirect
	github.com/containerd/cgroups v1.1.0 // indirect
	github.com/containerd/containerd v1.7.20 // indirect
	github.com/containerd/continuity v0.4.3 // indirect
	github.com/containerd/log v0.1.0 // indirect
	github.com/cpuguy83/go-md2man/v2 v2.0.4 // indirect
	github.com/creack/pty v1.1.18 // indirect
	github.com/cyphar/filepath-securejoin v0.2.4 // indirect
	github.com/davecgh/go-spew v1.1.1 // indirect
	github.com/daviddengcn/go-colortext v1.0.0 // indirect
	github.com/distribution/reference v0.6.0 // indirect
	github.com/docker/cli v27.1.0+incompatible // indirect
	github.com/docker/distribution v2.8.3+incompatible // indirect
	github.com/docker/docker v27.1.0+incompatible // indirect
	github.com/docker/docker-credential-helpers v0.8.0 // indirect
	github.com/docker/go-connections v0.5.0 // indirect
	github.com/docker/go-metrics v0.0.1 // indirect
	github.com/emicklei/go-restful/v3 v3.12.0 // indirect
	github.com/emicklei/proto v1.13.2 // indirect
	github.com/emirpasic/gods v1.12.0 // indirect
	github.com/evanphx/json-patch v5.7.0+incompatible // indirect
	github.com/evanphx/json-patch/v5 v5.8.0 // indirect
	github.com/exponent-io/jsonpath v0.0.0-20151013193312-d6023ce2651d // indirect
	github.com/fatih/camelcase v1.0.0 // indirect
	github.com/fatih/color v1.16.0 // indirect
	github.com/fgrosse/zaptest v1.1.0 // indirect
	github.com/fvbommel/sortorder v1.1.0 // indirect
	github.com/gertd/go-pluralize v0.1.1 // indirect
	github.com/getkin/kin-openapi v0.123.0 // indirect
	github.com/go-errors/errors v1.4.2 // indirect
	github.com/go-git/gcfg v1.5.0 // indirect
	github.com/go-git/go-billy/v5 v5.3.1 // indirect
	github.com/go-git/go-git/v5 v5.4.1 // indirect
	github.com/go-gorp/gorp/v3 v3.1.0 // indirect
	github.com/go-kit/log v0.2.1 // indirect
	github.com/go-logfmt/logfmt v0.5.1 // indirect
	github.com/go-logr/logr v1.4.1 // indirect
	github.com/go-openapi/analysis v0.19.5 // indirect
	github.com/go-openapi/errors v0.19.2 // indirect
	github.com/go-openapi/jsonpointer v0.20.2 // indirect
	github.com/go-openapi/jsonreference v0.20.2 // indirect
	github.com/go-openapi/runtime v0.19.5 // indirect
	github.com/go-openapi/strfmt v0.19.5 // indirect
	github.com/go-openapi/validate v0.19.8 // indirect
	github.com/go-stack/stack v1.8.0 // indirect
	github.com/go-task/slim-sprig v0.0.0-20230315185526-52ccab3ef572 // indirect
	github.com/go-test/deep v1.0.8 // indirect
	github.com/gobuffalo/flect v1.0.2 // indirect
	github.com/gobwas/glob v0.2.3 // indirect
	github.com/golang/groupcache v0.0.0-20210331224755-41bb18bfe9da // indirect
	github.com/golang/snappy v0.0.4 // indirect
	github.com/google/btree v1.0.1 // indirect
	github.com/google/gnostic-models v0.6.8 // indirect
	github.com/google/go-querystring v1.0.0 // indirect
	github.com/google/gofuzz v1.2.0 // indirect
	github.com/google/pprof v0.0.0-20211214055906-6f57359322fd // indirect
	github.com/google/shlex v0.0.0-20191202100458-e7afc7fbc510 // indirect
	github.com/goph/emperror v0.17.1 // indirect
	github.com/gorilla/websocket v1.5.0 // indirect
	github.com/gosuri/uitable v0.0.4 // indirect
	github.com/gregjones/httpcache v0.0.0-20190611155906-901d90724c79 // indirect
	github.com/hashicorp/errwrap v1.1.0 // indirect
	github.com/hashicorp/go-cleanhttp v0.5.2 // indirect
	github.com/hashicorp/go-hclog v1.2.0 // indirect
	github.com/hashicorp/go-immutable-radix v1.3.1 // indirect
	github.com/hashicorp/go-plugin v1.4.5 // indirect
	github.com/hashicorp/go-retryablehttp v0.6.6 // indirect
	github.com/hashicorp/go-rootcerts v1.0.2 // indirect
	github.com/hashicorp/go-secure-stdlib/awsutil v0.1.6 // indirect
	github.com/hashicorp/go-secure-stdlib/mlock v0.1.1 // indirect
	github.com/hashicorp/go-secure-stdlib/parseutil v0.1.6 // indirect
	github.com/hashicorp/go-secure-stdlib/strutil v0.1.2 // indirect
	github.com/hashicorp/go-sockaddr v1.0.2 // indirect
	github.com/hashicorp/go-version v1.2.0 // indirect
	github.com/hashicorp/golang-lru v0.5.4 // indirect
	github.com/hashicorp/hcl v1.0.0 // indirect
	github.com/hashicorp/serf v0.9.7 // indirect
	github.com/hashicorp/vault/sdk v0.6.0 // indirect
	github.com/hashicorp/yamux v0.0.0-20181012175058-2f1d1f20f75d // indirect
	github.com/huandu/xstrings v1.4.0 // indirect
	github.com/iancoleman/strcase v0.2.0 // indirect
	github.com/imroc/req v0.3.0 // indirect
	github.com/inconshreveable/mousetrap v1.1.0 // indirect
	github.com/invopop/yaml v0.2.0 // indirect
	github.com/jbenet/go-context v0.0.0-20150711004518-d14ea06fba99 // indirect
	github.com/jmespath/go-jmespath v0.3.0 // indirect
	github.com/jmoiron/sqlx v1.3.5 // indirect
	github.com/jonboulle/clockwork v0.2.2 // indirect
	github.com/josharian/intern v1.0.0 // indirect
	github.com/json-iterator/go v1.1.12 // indirect
	github.com/k0kubun/pp v2.3.0+incompatible // indirect
	github.com/kballard/go-shellquote v0.0.0-20180428030007-95032a82bc51 // indirect
	github.com/kevinburke/ssh_config v0.0.0-20201106050909-4977a11b4351 // indirect
	github.com/kr/pty v1.1.8 // indirect
	github.com/lann/builder v0.0.0-20180802200727-47ae307949d0 // indirect
	github.com/lann/ps v0.0.0-20150810152359-62de8c46ede0 // indirect
	github.com/lib/pq v1.10.9 // indirect
	github.com/liggitt/tabwriter v0.0.0-20181228230101-89fcab3d43de // indirect
	github.com/lithammer/dedent v1.1.0 // indirect
	github.com/lyft/protoc-gen-star v0.6.1 // indirect
	github.com/lyft/protoc-gen-star/v2 v2.0.3 // indirect
	github.com/magiconair/properties v1.8.5 // indirect
	github.com/mailru/easyjson v0.7.7 // indirect
	github.com/mattn/go-colorable v0.1.13 // indirect
	github.com/mattn/go-isatty v0.0.20 // indirect
	github.com/mattn/go-runewidth v0.0.9 // indirect
	github.com/mattn/go-zglob v0.0.3 // indirect
	github.com/matttproud/golang_protobuf_extensions/v2 v2.0.0 // indirect
	github.com/mgutz/ansi v0.0.0-20170206155736-9520e82c474b // indirect
	github.com/mitchellh/copystructure v1.2.0 // indirect
	github.com/mitchellh/go-homedir v1.1.0 // indirect
	github.com/mitchellh/go-testing-interface v1.0.0 // indirect
	github.com/mitchellh/go-wordwrap v1.0.1 // indirect
	github.com/mitchellh/hashstructure v1.0.0 // indirect
	github.com/mitchellh/mapstructure v1.5.0 // indirect
	github.com/mitchellh/reflectwalk v1.0.2 // indirect
	github.com/moby/spdystream v0.2.0 // indirect
	github.com/moby/term v0.5.0 // indirect
	github.com/modern-go/concurrent v0.0.0-20180306012644-bacd9c7ef1dd // indirect
	github.com/modern-go/reflect2 v1.0.2 // indirect
	github.com/mohae/deepcopy v0.0.0-20170929034955-c48cc78d4826 // indirect
	github.com/monochromegane/go-gitignore v0.0.0-20200626010858-205db1a8cc00 // indirect
	github.com/mpvl/unique v0.0.0-20150818121801-cbe035fff7de // indirect
	github.com/munnerz/goautoneg v0.0.0-20191010083416-a7dc8b61c822 // indirect
	github.com/mxk/go-flowrate v0.0.0-20140419014527-cca7078d478f // indirect
	github.com/oklog/run v1.0.0 // indirect
	github.com/opencontainers/go-digest v1.0.0 // indirect
	github.com/opencontainers/image-spec v1.1.0 // indirect
	github.com/pelletier/go-toml v1.9.5 // indirect
	github.com/peterbourgon/diskv v2.0.1+incompatible // indirect
	github.com/pierrec/lz4 v2.6.1+incompatible // indirect
	github.com/pmezard/go-difflib v1.0.0 // indirect
	github.com/prometheus/client_golang v1.18.0 // indirect
	github.com/prometheus/client_model v0.5.0 // indirect
	github.com/prometheus/common v0.45.0 // indirect
	github.com/prometheus/procfs v0.12.0 // indirect
	github.com/prometheus/statsd_exporter v0.21.0 // indirect
	github.com/pseudomuto/protoc-gen-doc v1.5.1 // indirect
	github.com/pseudomuto/protokit v0.2.0 // indirect
	github.com/radovskyb/watcher v1.0.2 // indirect
	github.com/rogpeppe/go-internal v1.12.0 // indirect
	github.com/rubenv/sql-migrate v1.5.2 // indirect
	github.com/russross/blackfriday/v2 v2.1.0 // indirect
	github.com/ryanuber/go-glob v1.0.0 // indirect
	github.com/shopspring/decimal v1.3.1 // indirect
	github.com/sirupsen/logrus v1.9.3 // indirect
	github.com/solo-io/anyvendor v0.0.4 // indirect
	github.com/spf13/cast v1.5.0 // indirect
	github.com/spf13/jwalterweatherman v1.1.0 // indirect
	github.com/subosito/gotenv v1.2.0 // indirect
	github.com/xanzy/ssh-agent v0.3.0 // indirect
	github.com/xeipuuv/gojsonpointer v0.0.0-20190905194746-02993c407bfb // indirect
	github.com/xeipuuv/gojsonreference v0.0.0-20180127040603-bd5ef7bd5415 // indirect
	github.com/xeipuuv/gojsonschema v1.2.0 // indirect
	github.com/xlab/treeprint v1.2.0 // indirect
	github.com/yuin/goldmark v1.4.13 // indirect
	go.mongodb.org/mongo-driver v1.1.2 // indirect
	go.opentelemetry.io/proto/otlp v1.0.0 // indirect
	go.starlark.net v0.0.0-20230525235612-a134d8f9ddca // indirect
	go.uber.org/atomic v1.10.0 // indirect
	golang.org/x/lint v0.0.0-20210508222113-6edffad5e616 // indirect
	golang.org/x/mod v0.17.0 // indirect
<<<<<<< HEAD
	golang.org/x/net v0.25.0 // indirect
	golang.org/x/oauth2 v0.13.0 // indirect
	golang.org/x/sys v0.28.0 // indirect
	golang.org/x/term v0.27.0 // indirect
	golang.org/x/text v0.21.0 // indirect
=======
	golang.org/x/net v0.26.0 // indirect
	golang.org/x/oauth2 v0.13.0 // indirect
	golang.org/x/sys v0.22.0 // indirect
	golang.org/x/term v0.22.0 // indirect
	golang.org/x/text v0.16.0 // indirect
>>>>>>> 13c0960d
	golang.org/x/time v0.3.0 // indirect
	golang.org/x/xerrors v0.0.0-20220907171357-04be3eba64a2 // indirect
	gomodules.xyz/jsonpatch/v2 v2.4.0 // indirect
	google.golang.org/appengine v1.6.8 // indirect
	gopkg.in/inf.v0 v0.9.1 // indirect
	gopkg.in/ini.v1 v1.62.0 // indirect
	gopkg.in/square/go-jose.v2 v2.6.0 // indirect
	gopkg.in/warnings.v0 v0.1.2 // indirect
	gopkg.in/yaml.v2 v2.4.0 // indirect
	gopkg.in/yaml.v3 v3.0.1 // indirect
	gotest.tools/v3 v3.5.0 // indirect
	k8s.io/apiserver v0.29.2 // indirect
	k8s.io/cli-runtime v0.29.2 // indirect
	k8s.io/component-helpers v0.29.2 // indirect
	k8s.io/gengo v0.0.0-20230829151522-9cce18d56c01 // indirect
	k8s.io/klog/v2 v2.110.1 // indirect
	k8s.io/kube-openapi v0.0.0-20231010175941-2dd684a91f00 // indirect
	k8s.io/metrics v0.29.2 // indirect
	oras.land/oras-go v1.2.6 // indirect
	sigs.k8s.io/json v0.0.0-20221116044647-bc3834ca7abd // indirect
	sigs.k8s.io/kustomize/api v0.13.5-0.20230601165947-6ce0bf390ce3 // indirect
	sigs.k8s.io/kustomize/kustomize/v5 v5.0.4-0.20230601165947-6ce0bf390ce3 // indirect
	sigs.k8s.io/kustomize/kyaml v0.14.3-0.20230601165947-6ce0bf390ce3 // indirect
)

replace (
	github.com/Sirupsen/logrus => github.com/sirupsen/logrus v1.4.2
	github.com/apache/thrift => github.com/apache/thrift v0.14.0
	github.com/census-instrumentation/opencensus-proto => github.com/census-instrumentation/opencensus-proto v0.2.0 // indirect
	// required for ci https://github.com/solo-io/gloo/pull/4147#discussion_r562911110
	github.com/containerd/containerd => github.com/containerd/containerd v1.4.13

	// pin to the jwt-go fork to fix CVE.
	// using the pseudo version of github.com/form3tech-oss/jwt-go@v3.2.3 instead of the version directly,
	// to avoid error about it being used for two different module paths
	github.com/dgrijalva/jwt-go => github.com/form3tech-oss/jwt-go v0.0.0-20210511163231-5b2d2b5f6c34
	github.com/docker/docker => github.com/moby/moby v26.0.0+incompatible

	// Remove once we get to envoy 1.30
	github.com/envoyproxy/go-control-plane => github.com/solo-io/go-control-plane-fork-v2 v1.29.0-patch1

	// Pin this to a version compatible with protoc-gen-openapi
	github.com/getkin/kin-openapi => github.com/getkin/kin-openapi v0.107.0

	// Newer versions result in changes to the names of generated metrics
	// remove this when we fix https://github.com/solo-io/solo-kit/issues/516
	github.com/iancoleman/strcase => github.com/iancoleman/strcase v0.1.3
	github.com/opencontainers/go-digest => github.com/opencontainers/go-digest v1.0.0-rc1
	// skv2 uses a newer version than the imported solo-kit version which causes issues. Replaces the version with the solo-kit version
	github.com/pseudomuto/protoc-gen-doc => github.com/pseudomuto/protoc-gen-doc v1.0.0
	// Required for proper serialization of CRDs
	github.com/renstrom/dedent => github.com/lithammer/dedent v1.0.0

	// Pin Kube libraries to v0.29
	// These should be upgraded collectively
	k8s.io/api => k8s.io/api v0.29.2
	k8s.io/apiextensions-apiserver => k8s.io/apiextensions-apiserver v0.29.2
	k8s.io/apimachinery => k8s.io/apimachinery v0.29.2
	k8s.io/apiserver => k8s.io/apiserver v0.29.2
	k8s.io/cli-runtime => k8s.io/cli-runtime v0.29.2
	k8s.io/client-go => k8s.io/client-go v0.29.2
	k8s.io/code-generator => k8s.io/code-generator v0.29.2
	k8s.io/component-base => k8s.io/component-base v0.29.2
	k8s.io/component-helpers => k8s.io/component-helpers v0.29.2
	// version of kube-openapi used by client-go v0.29.2
	k8s.io/kube-openapi => k8s.io/kube-openapi v0.0.0-20231010175941-2dd684a91f00
	k8s.io/kubectl => k8s.io/kubectl v0.29.2
	k8s.io/metrics => k8s.io/metrics v0.29.2
	k8s.io/utils => k8s.io/utils v0.0.0-20230726121419-3b25d923346b
)

exclude (
	// Exclude pre-go-mod kubernetes tags, because they are older
	// than v0.x releases but are picked when updating dependencies.
	k8s.io/client-go v1.4.0
	k8s.io/client-go v1.5.0
	k8s.io/client-go v1.5.1
	k8s.io/client-go v1.5.2
	k8s.io/client-go v2.0.0-alpha.1+incompatible
	k8s.io/client-go v2.0.0+incompatible
	k8s.io/client-go v3.0.0-beta.0+incompatible
	k8s.io/client-go v3.0.0+incompatible
	k8s.io/client-go v4.0.0-beta.0+incompatible
	k8s.io/client-go v4.0.0+incompatible
	k8s.io/client-go v5.0.0+incompatible
	k8s.io/client-go v5.0.1+incompatible
	k8s.io/client-go v6.0.0+incompatible
	k8s.io/client-go v7.0.0+incompatible
	k8s.io/client-go v8.0.0+incompatible
	k8s.io/client-go v9.0.0-invalid+incompatible
	k8s.io/client-go v9.0.0+incompatible
	k8s.io/client-go v10.0.0+incompatible
	k8s.io/client-go v11.0.0+incompatible
	k8s.io/client-go v11.0.1-0.20190409021438-1a26190bd76a+incompatible
	k8s.io/client-go v12.0.0+incompatible
)<|MERGE_RESOLUTION|>--- conflicted
+++ resolved
@@ -67,17 +67,10 @@
 	go.uber.org/goleak v1.3.0
 	go.uber.org/multierr v1.11.0
 	go.uber.org/zap v1.26.0
-<<<<<<< HEAD
 	golang.org/x/crypto v0.31.0
 	golang.org/x/sync v0.10.0
 	golang.org/x/tools v0.21.1-0.20240508182429-e35e4ccd0d2d
-	google.golang.org/genproto v0.0.0-20230822172742-b8732ec3820d // indirect
-=======
-	golang.org/x/crypto v0.25.0
-	golang.org/x/sync v0.7.0
-	golang.org/x/tools v0.21.1-0.20240508182429-e35e4ccd0d2d
 	google.golang.org/genproto v0.0.0-20231211222908-989df2bf70f3 // indirect
->>>>>>> 13c0960d
 	google.golang.org/grpc v1.59.0
 	google.golang.org/protobuf v1.33.0
 	gopkg.in/AlecAivazis/survey.v1 v1.8.7
@@ -301,19 +294,11 @@
 	go.uber.org/atomic v1.10.0 // indirect
 	golang.org/x/lint v0.0.0-20210508222113-6edffad5e616 // indirect
 	golang.org/x/mod v0.17.0 // indirect
-<<<<<<< HEAD
-	golang.org/x/net v0.25.0 // indirect
+	golang.org/x/net v0.26.0 // indirect
 	golang.org/x/oauth2 v0.13.0 // indirect
 	golang.org/x/sys v0.28.0 // indirect
 	golang.org/x/term v0.27.0 // indirect
 	golang.org/x/text v0.21.0 // indirect
-=======
-	golang.org/x/net v0.26.0 // indirect
-	golang.org/x/oauth2 v0.13.0 // indirect
-	golang.org/x/sys v0.22.0 // indirect
-	golang.org/x/term v0.22.0 // indirect
-	golang.org/x/text v0.16.0 // indirect
->>>>>>> 13c0960d
 	golang.org/x/time v0.3.0 // indirect
 	golang.org/x/xerrors v0.0.0-20220907171357-04be3eba64a2 // indirect
 	gomodules.xyz/jsonpatch/v2 v2.4.0 // indirect
