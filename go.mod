module github.com/solo-io/gloo

go 1.24.0

// Note for developers: upgrading go will also require upgrading go in the following files:
// ./cloudbuild-cache.yaml,

require (
	github.com/Masterminds/semver/v3 v3.3.1
	github.com/Netflix/go-expect v0.0.0-20180928190340-9d1f4485533b
	github.com/avast/retry-go v2.4.3+incompatible
	github.com/aws/aws-sdk-go v1.34.9
	github.com/cncf/xds/go v0.0.0-20250121191232-2f005788dc42
	github.com/cratonica/2goarray v0.0.0-20190331194516-514510793eaa
	github.com/envoyproxy/go-control-plane/contrib v1.32.5-0.20250207140015-90270e3c85fd
	github.com/envoyproxy/go-control-plane/envoy v1.32.5-0.20250211152746-ef139ef8ea6b
	github.com/envoyproxy/go-control-plane/ratelimit v0.1.0
	github.com/envoyproxy/protoc-gen-validate v1.2.1
	github.com/form3tech-oss/jwt-go v3.2.5+incompatible
	github.com/fsnotify/fsnotify v1.8.0
	github.com/ghodss/yaml v1.0.1-0.20190212211648-25d852aebe32
	github.com/go-openapi/loads v0.19.4
	github.com/go-openapi/spec v0.19.6
	github.com/go-openapi/swag v0.23.0
	github.com/go-swagger/go-swagger v0.21.0
	github.com/gogo/googleapis v1.4.0
	github.com/gogo/protobuf v1.3.2
	github.com/golang/protobuf v1.5.4
	github.com/google/go-github v17.0.0+incompatible
	github.com/google/go-github/v32 v32.0.0
	github.com/gorilla/mux v1.8.1
	github.com/grpc-ecosystem/go-grpc-middleware v1.4.0
	github.com/hashicorp/consul/api v1.28.2
	github.com/hashicorp/go-multierror v1.1.1
	github.com/hashicorp/go-uuid v1.0.3
	github.com/hashicorp/vault/api v1.8.2
	github.com/hashicorp/vault/api/auth/aws v0.3.0
	github.com/hinshun/vt10x v0.0.0-20180809195222-d55458df857c
	github.com/imdario/mergo v1.0.0
	github.com/inconshreveable/go-update v0.0.0-20160112193335-8152e7eb6ccf
	github.com/jhump/protoreflect v1.15.3
	github.com/kelseyhightower/envconfig v1.4.0
	github.com/olekukonko/tablewriter v0.0.5
	github.com/onsi/ginkgo/v2 v2.22.1
	github.com/onsi/gomega v1.36.2
	github.com/pkg/browser v0.0.0-20180916011732-0a3d74bf9ce4
	github.com/pkg/errors v0.9.1
	github.com/rotisserie/eris v0.5.4
	github.com/saiskee/gettercheck v0.0.0-20210820204958-38443d06ebe0
	github.com/sergi/go-diff v1.2.0
	github.com/solo-io/go-list-licenses v0.1.4
	github.com/solo-io/go-utils v0.27.3
	github.com/solo-io/k8s-utils v0.8.1
	github.com/solo-io/protoc-gen-ext v0.0.25
	github.com/solo-io/protoc-gen-openapi v0.2.5
	github.com/solo-io/skv2 v0.41.0

	// Pinned to the `sa-k8s-1.29-bump` tag of solo-apis on `gloo-main` branch
	// Ref: https://github.com/solo-io/gloo/pull/9463/files#r1594409655 && https://solo-io-corp.slack.com/archives/C03MFATU265/p1716913420716729?thread_ts=1716476992.938679&cid=C03MFATU265
	// as to why it is now based off `gloo-main` and not `gloo-repo-branch`
	github.com/solo-io/solo-apis v0.0.0-20240917212400-9103ca169358
	github.com/solo-io/solo-kit v0.36.4
	github.com/spf13/afero v1.11.0
	github.com/spf13/cobra v1.8.1
	github.com/spf13/pflag v1.0.5
	github.com/spf13/viper v1.19.0
	go.opencensus.io v0.24.0
	go.uber.org/goleak v1.3.0
	go.uber.org/multierr v1.11.0
	go.uber.org/zap v1.27.0
	golang.org/x/crypto v0.32.0
	golang.org/x/sync v0.10.0
	golang.org/x/tools v0.29.0
	google.golang.org/grpc v1.70.0
	google.golang.org/protobuf v1.36.5
	gopkg.in/AlecAivazis/survey.v1 v1.8.7
	helm.sh/helm/v3 v3.17.0
	k8s.io/api v0.32.1
	k8s.io/apiextensions-apiserver v0.32.1
	k8s.io/apimachinery v0.32.1
	k8s.io/client-go v0.32.1
	k8s.io/code-generator v0.32.1
	k8s.io/component-base v0.32.1
	k8s.io/kubectl v0.32.1
	k8s.io/utils v0.0.0-20241210054802-24370beab758
	knative.dev/networking v0.0.0-20211210083629-bace06e98aee
	knative.dev/pkg v0.0.0-20211206113427-18589ac7627e
	sigs.k8s.io/controller-runtime v0.20.1
	sigs.k8s.io/gateway-api v1.2.1
	sigs.k8s.io/yaml v1.4.0
)

require (
	github.com/ahmetb/gen-crd-api-reference-docs v0.3.1-0.20240214155107-6cf1ede4da61
	github.com/avast/retry-go/v4 v4.3.3
	github.com/envoyproxy/go-control-plane v0.13.5-0.20250123154839-2a6715911fec
	github.com/go-logr/zapr v1.3.0
	github.com/golang-jwt/jwt/v4 v4.5.0
	github.com/golang/mock v1.6.0
	github.com/google/go-cmp v0.6.0
	github.com/google/uuid v1.6.0
	github.com/mccutchen/go-httpbin/v2 v2.15.0
	github.com/prometheus/client_model v0.6.1
	github.com/prometheus/common v0.62.0
	github.com/quasilyte/go-ruleguard/dsl v0.3.22
	github.com/solo-io/cue v0.4.7
	github.com/stoewer/go-strcase v1.3.0
	github.com/stretchr/testify v1.10.0
	golang.org/x/exp v0.0.0-20241215155358-4a5509556b9e
	golang.org/x/mod v0.22.0
	google.golang.org/genproto/googleapis/api v0.0.0-20250122153221-138b5a5a4fd4
	google.golang.org/genproto/googleapis/rpc v0.0.0-20250122153221-138b5a5a4fd4
	istio.io/api v1.25.0-alpha.0.0.20250210220544-0b64afd2de85
	istio.io/client-go v1.25.0-alpha.0.0.20250210220843-5a4065fded65
	istio.io/istio v0.0.0-20250212203644-c2ac935c5888
	sigs.k8s.io/controller-tools v0.16.3
	sigs.k8s.io/structured-merge-diff/v4 v4.5.0
)

require (
	cel.dev/expr v0.19.1 // indirect
	contrib.go.opencensus.io/exporter/prometheus v0.4.0 // indirect
	cuelang.org/go v0.10.0 // indirect
	dario.cat/mergo v1.0.1 // indirect
	github.com/Azure/go-ansiterm v0.0.0-20230124172434-306776ec8161 // indirect
	github.com/BurntSushi/toml v1.4.0 // indirect
	github.com/MakeNowJust/heredoc v1.0.0 // indirect
	github.com/Masterminds/goutils v1.1.1 // indirect
	github.com/Masterminds/semver v1.5.0 // indirect
	github.com/Masterminds/sprig v2.22.0+incompatible // indirect
	github.com/Masterminds/sprig/v3 v3.3.0 // indirect
	github.com/Masterminds/squirrel v1.5.4 // indirect
	github.com/Microsoft/go-winio v0.6.1 // indirect
	github.com/Microsoft/hcsshim v0.11.4 // indirect
	github.com/ProtonMail/go-crypto v0.0.0-20210428141323-04723f9f07d7 // indirect
	github.com/acomagu/bufpipe v1.0.3 // indirect
	github.com/antlr4-go/antlr/v4 v4.13.1 // indirect
	github.com/armon/go-metrics v0.4.1 // indirect
	github.com/armon/go-radix v1.0.0 // indirect
	github.com/asaskevich/govalidator v0.0.0-20230301143203-a9d515a09cc2 // indirect
	github.com/beorn7/perks v1.0.1 // indirect
	github.com/blang/semver/v4 v4.0.0 // indirect
	github.com/bufbuild/protocompile v0.6.0 // indirect
	github.com/bugsnag/bugsnag-go v1.5.0 // indirect
	github.com/cenkalti/backoff/v3 v3.0.0 // indirect
	github.com/cespare/xxhash/v2 v2.3.0 // indirect
	github.com/chai2010/gettext-go v1.0.3 // indirect
	github.com/cockroachdb/apd/v3 v3.2.1 // indirect
	github.com/containerd/cgroups v1.1.0 // indirect
	github.com/containerd/containerd v1.7.24 // indirect
	github.com/containerd/continuity v0.4.3 // indirect
	github.com/containerd/log v0.1.0 // indirect
	github.com/cpuguy83/go-md2man/v2 v2.0.6 // indirect
	github.com/creack/pty v1.1.18 // indirect
	github.com/cyphar/filepath-securejoin v0.3.6 // indirect
	github.com/davecgh/go-spew v1.1.2-0.20180830191138-d8f796af33cc // indirect
	github.com/decred/dcrd/dcrec/secp256k1/v4 v4.3.0 // indirect
	github.com/distribution/reference v0.6.0 // indirect
	github.com/docker/cli v27.5.1+incompatible // indirect
	github.com/docker/distribution v2.8.3+incompatible // indirect
	github.com/docker/docker v25.0.6+incompatible // indirect
	github.com/docker/docker-credential-helpers v0.8.2 // indirect
	github.com/docker/go-connections v0.5.0 // indirect
	github.com/docker/go-metrics v0.0.1 // indirect
	github.com/emicklei/go-restful/v3 v3.12.1 // indirect
	github.com/emicklei/proto v1.13.2 // indirect
	github.com/emirpasic/gods v1.12.0 // indirect
	github.com/evanphx/json-patch v5.9.0+incompatible // indirect
	github.com/evanphx/json-patch/v5 v5.9.0 // indirect
	github.com/exponent-io/jsonpath v0.0.0-20210407135951-1de76d718b3f // indirect
	github.com/fatih/camelcase v1.0.0 // indirect
	github.com/fatih/color v1.18.0 // indirect
	github.com/fgrosse/zaptest v1.1.0 // indirect
	github.com/fxamacker/cbor/v2 v2.7.0 // indirect
	github.com/gertd/go-pluralize v0.1.1 // indirect
	github.com/getkin/kin-openapi v0.123.0 // indirect
	github.com/go-errors/errors v1.5.1 // indirect
	github.com/go-git/gcfg v1.5.0 // indirect
	github.com/go-git/go-billy/v5 v5.3.1 // indirect
	github.com/go-git/go-git/v5 v5.4.1 // indirect
	github.com/go-gorp/gorp/v3 v3.1.0 // indirect
	github.com/go-kit/log v0.2.1 // indirect
	github.com/go-logfmt/logfmt v0.6.0 // indirect
	github.com/go-logr/logr v1.4.2 // indirect
	github.com/go-logr/stdr v1.2.2 // indirect
	github.com/go-openapi/analysis v0.19.5 // indirect
	github.com/go-openapi/errors v0.19.2 // indirect
	github.com/go-openapi/jsonpointer v0.21.0 // indirect
	github.com/go-openapi/jsonreference v0.21.0 // indirect
	github.com/go-openapi/runtime v0.19.5 // indirect
	github.com/go-openapi/strfmt v0.19.5 // indirect
	github.com/go-openapi/validate v0.19.8 // indirect
	github.com/go-stack/stack v1.8.0 // indirect
	github.com/go-task/slim-sprig/v3 v3.0.0 // indirect
	github.com/go-test/deep v1.0.8 // indirect
	github.com/gobuffalo/flect v1.0.2 // indirect
	github.com/gobwas/glob v0.2.3 // indirect
	github.com/goccy/go-json v0.10.4 // indirect
	github.com/golang/groupcache v0.0.0-20210331224755-41bb18bfe9da // indirect
	github.com/golang/snappy v0.0.4 // indirect
	github.com/google/btree v1.1.3 // indirect
	github.com/google/cel-go v0.22.1 // indirect
	github.com/google/gnostic-models v0.6.9 // indirect
	github.com/google/go-querystring v1.0.0 // indirect
	github.com/google/gofuzz v1.2.0 // indirect
	github.com/google/pprof v0.0.0-20241210010833-40e02aabc2ad // indirect
	github.com/google/shlex v0.0.0-20191202100458-e7afc7fbc510 // indirect
	github.com/goph/emperror v0.17.1 // indirect
	github.com/gorilla/websocket v1.5.3 // indirect
	github.com/gosuri/uitable v0.0.4 // indirect
	github.com/gregjones/httpcache v0.0.0-20190611155906-901d90724c79 // indirect
	github.com/hashicorp/errwrap v1.1.0 // indirect
	github.com/hashicorp/go-cleanhttp v0.5.2 // indirect
	github.com/hashicorp/go-hclog v1.5.0 // indirect
	github.com/hashicorp/go-immutable-radix v1.3.1 // indirect
	github.com/hashicorp/go-plugin v1.4.5 // indirect
	github.com/hashicorp/go-retryablehttp v0.6.6 // indirect
	github.com/hashicorp/go-rootcerts v1.0.2 // indirect
	github.com/hashicorp/go-secure-stdlib/awsutil v0.1.6 // indirect
	github.com/hashicorp/go-secure-stdlib/mlock v0.1.1 // indirect
	github.com/hashicorp/go-secure-stdlib/parseutil v0.1.6 // indirect
	github.com/hashicorp/go-secure-stdlib/strutil v0.1.2 // indirect
	github.com/hashicorp/go-sockaddr v1.0.2 // indirect
	github.com/hashicorp/go-version v1.7.0 // indirect
	github.com/hashicorp/golang-lru v0.5.4 // indirect
	github.com/hashicorp/hcl v1.0.0 // indirect
	github.com/hashicorp/serf v0.10.1 // indirect
	github.com/hashicorp/vault/sdk v0.6.0 // indirect
	github.com/hashicorp/yamux v0.0.0-20181012175058-2f1d1f20f75d // indirect
	github.com/huandu/xstrings v1.5.0 // indirect
	github.com/iancoleman/strcase v0.3.0 // indirect
	github.com/inconshreveable/mousetrap v1.1.0 // indirect
	github.com/invopop/yaml v0.3.1 // indirect
	github.com/jbenet/go-context v0.0.0-20150711004518-d14ea06fba99 // indirect
	github.com/jmespath/go-jmespath v0.3.0 // indirect
	github.com/jmoiron/sqlx v1.4.0 // indirect
	github.com/jonboulle/clockwork v0.4.0 // indirect
	github.com/josharian/intern v1.0.0 // indirect
	github.com/json-iterator/go v1.1.12 // indirect
	github.com/k0kubun/pp v3.0.1+incompatible // indirect
	github.com/kballard/go-shellquote v0.0.0-20180428030007-95032a82bc51 // indirect
	github.com/kevinburke/ssh_config v0.0.0-20201106050909-4977a11b4351 // indirect
	github.com/klauspost/compress v1.17.11 // indirect
	github.com/kr/pty v1.1.8 // indirect
	github.com/lann/builder v0.0.0-20180802200727-47ae307949d0 // indirect
	github.com/lann/ps v0.0.0-20150810152359-62de8c46ede0 // indirect
	github.com/lestrrat-go/backoff/v2 v2.0.8 // indirect
	github.com/lestrrat-go/blackmagic v1.0.2 // indirect
	github.com/lestrrat-go/httpcc v1.0.1 // indirect
	github.com/lestrrat-go/iter v1.0.2 // indirect
	github.com/lestrrat-go/jwx v1.2.30 // indirect
	github.com/lestrrat-go/option v1.0.1 // indirect
	github.com/lib/pq v1.10.9 // indirect
	github.com/liggitt/tabwriter v0.0.0-20181228230101-89fcab3d43de // indirect
	github.com/lithammer/dedent v1.1.0 // indirect
	github.com/lyft/protoc-gen-star v0.6.1 // indirect
	github.com/lyft/protoc-gen-star/v2 v2.0.4-0.20230330145011-496ad1ac90a4 // indirect
	github.com/magiconair/properties v1.8.9 // indirect
	github.com/mailru/easyjson v0.9.0 // indirect
	github.com/mattn/go-colorable v0.1.14 // indirect
	github.com/mattn/go-isatty v0.0.20 // indirect
	github.com/mattn/go-runewidth v0.0.16 // indirect
	github.com/mattn/go-zglob v0.0.6 // indirect
	github.com/mgutz/ansi v0.0.0-20170206155736-9520e82c474b // indirect
	github.com/mitchellh/copystructure v1.2.0 // indirect
	github.com/mitchellh/go-homedir v1.1.0 // indirect
	github.com/mitchellh/go-testing-interface v1.0.0 // indirect
	github.com/mitchellh/go-wordwrap v1.0.1 // indirect
	github.com/mitchellh/hashstructure v1.0.0 // indirect
	github.com/mitchellh/mapstructure v1.5.0 // indirect
	github.com/mitchellh/reflectwalk v1.0.2 // indirect
	github.com/moby/spdystream v0.5.0 // indirect
	github.com/moby/term v0.5.0 // indirect
	github.com/modern-go/concurrent v0.0.0-20180306012644-bacd9c7ef1dd // indirect
	github.com/modern-go/reflect2 v1.0.2 // indirect
	github.com/mohae/deepcopy v0.0.0-20170929034955-c48cc78d4826 // indirect
	github.com/monochromegane/go-gitignore v0.0.0-20200626010858-205db1a8cc00 // indirect
	github.com/mpvl/unique v0.0.0-20150818121801-cbe035fff7de // indirect
	github.com/munnerz/goautoneg v0.0.0-20191010083416-a7dc8b61c822 // indirect
	github.com/mxk/go-flowrate v0.0.0-20140419014527-cca7078d478f // indirect
	github.com/oklog/run v1.0.0 // indirect
	github.com/opencontainers/go-digest v1.0.0 // indirect
	github.com/opencontainers/image-spec v1.1.0 // indirect
	github.com/pelletier/go-toml v1.9.5 // indirect
	github.com/pelletier/go-toml/v2 v2.2.3 // indirect
	github.com/peterbourgon/diskv v2.0.1+incompatible // indirect
	github.com/pierrec/lz4 v2.6.1+incompatible // indirect
	github.com/planetscale/vtprotobuf v0.6.1-0.20240409071808-615f978279ca // indirect
	github.com/pmezard/go-difflib v1.0.1-0.20181226105442-5d4384ee4fb2 // indirect
	github.com/prometheus/client_golang v1.20.5 // indirect
	github.com/prometheus/procfs v0.15.1 // indirect
	github.com/prometheus/statsd_exporter v0.21.0 // indirect
	github.com/pseudomuto/protoc-gen-doc v1.5.1 // indirect
	github.com/pseudomuto/protokit v0.2.1 // indirect
	github.com/radovskyb/watcher v1.0.2 // indirect
	github.com/rivo/uniseg v0.4.7 // indirect
	github.com/rogpeppe/go-internal v1.13.1 // indirect
	github.com/rubenv/sql-migrate v1.7.1 // indirect
	github.com/russross/blackfriday/v2 v2.1.0 // indirect
	github.com/ryanuber/go-glob v1.0.0 // indirect
	github.com/sagikazarmark/locafero v0.6.0 // indirect
	github.com/sagikazarmark/slog-shim v0.1.0 // indirect
	github.com/shopspring/decimal v1.4.0 // indirect
	github.com/sirupsen/logrus v1.9.3 // indirect
	github.com/solo-io/anyvendor v0.1.0 // indirect
	github.com/sourcegraph/conc v0.3.0 // indirect
	github.com/spf13/cast v1.7.0 // indirect
	github.com/subosito/gotenv v1.6.0 // indirect
	github.com/x448/float16 v0.8.4 // indirect
	github.com/xanzy/ssh-agent v0.3.0 // indirect
	github.com/xeipuuv/gojsonpointer v0.0.0-20190905194746-02993c407bfb // indirect
	github.com/xeipuuv/gojsonreference v0.0.0-20180127040603-bd5ef7bd5415 // indirect
	github.com/xeipuuv/gojsonschema v1.2.0 // indirect
	github.com/xlab/treeprint v1.2.0 // indirect
	github.com/yuin/goldmark v1.7.4 // indirect
	go.mongodb.org/mongo-driver v1.1.2 // indirect
	go.opentelemetry.io/auto/sdk v1.1.0 // indirect
	go.opentelemetry.io/otel v1.34.0 // indirect
	go.opentelemetry.io/otel/exporters/prometheus v0.56.0 // indirect
	go.opentelemetry.io/otel/metric v1.34.0 // indirect
	go.opentelemetry.io/otel/sdk v1.34.0 // indirect
	go.opentelemetry.io/otel/sdk/metric v1.34.0 // indirect
	go.opentelemetry.io/otel/trace v1.34.0 // indirect
	go.opentelemetry.io/proto/otlp v1.5.0 // indirect
	go.uber.org/atomic v1.11.0 // indirect
	golang.org/x/net v0.34.0 // indirect
	golang.org/x/oauth2 v0.25.0 // indirect
	golang.org/x/sys v0.29.0 // indirect
	golang.org/x/term v0.28.0 // indirect
	golang.org/x/text v0.21.0 // indirect
<<<<<<< HEAD
	golang.org/x/time v0.7.0 // indirect
	golang.org/x/xerrors v0.0.0-20231012003039-104605ab7028 // indirect
=======
	golang.org/x/time v0.9.0 // indirect
>>>>>>> f9e30e5e
	gomodules.xyz/jsonpatch/v2 v2.4.0 // indirect
	gopkg.in/evanphx/json-patch.v4 v4.12.0 // indirect
	gopkg.in/inf.v0 v0.9.1 // indirect
	gopkg.in/ini.v1 v1.67.0 // indirect
	gopkg.in/square/go-jose.v2 v2.6.0 // indirect
	gopkg.in/warnings.v0 v0.1.2 // indirect
	gopkg.in/yaml.v2 v2.4.0 // indirect
	gopkg.in/yaml.v3 v3.0.1 // indirect
	k8s.io/apiserver v0.32.1 // indirect
	k8s.io/cli-runtime v0.32.1 // indirect
	k8s.io/component-helpers v0.32.1 // indirect
	k8s.io/gengo v0.0.0-20230829151522-9cce18d56c01 // indirect
	k8s.io/gengo/v2 v2.0.0-20240911193312-2b36238f13e9 // indirect
	k8s.io/klog/v2 v2.130.1 // indirect
	k8s.io/kube-openapi v0.0.0-20241212222426-2c72e554b1e7 // indirect
	k8s.io/metrics v0.32.1 // indirect
	oras.land/oras-go v1.2.5 // indirect
	sigs.k8s.io/json v0.0.0-20241014173422-cfa47c3a1cc8 // indirect
	sigs.k8s.io/kustomize/api v0.18.0 // indirect
	sigs.k8s.io/kustomize/kustomize/v5 v5.5.0 // indirect
	sigs.k8s.io/kustomize/kyaml v0.18.1 // indirect
	sigs.k8s.io/mcs-api v0.1.1-0.20240624222831-d7001fe1d21c // indirect
)

replace (
	github.com/apache/thrift => github.com/apache/thrift v0.14.0
	github.com/census-instrumentation/opencensus-proto => github.com/census-instrumentation/opencensus-proto v0.2.0 // indirect
	// required for ci https://github.com/solo-io/gloo/pull/4147#discussion_r562911110
	github.com/containerd/containerd => github.com/containerd/containerd v1.4.13

	// pin to the jwt-go fork to fix CVE.
	// using the pseudo version of github.com/form3tech-oss/jwt-go@v3.2.3 instead of the version directly,
	// to avoid error about it being used for two different module paths
	github.com/dgrijalva/jwt-go => github.com/form3tech-oss/jwt-go v0.0.0-20210511163231-5b2d2b5f6c34
	github.com/docker/docker => github.com/moby/moby v26.0.0+incompatible
	// https://github.com/fsnotify/fsnotify/issues/672
	github.com/fsnotify/fsnotify => github.com/fsnotify/fsnotify v1.7.0

	// Pin this to a version compatible with protoc-gen-openapi
	github.com/getkin/kin-openapi => github.com/getkin/kin-openapi v0.107.0

	// Newer versions result in changes to the names of generated metrics
	// remove this when we fix https://github.com/solo-io/solo-kit/issues/516
	github.com/iancoleman/strcase => github.com/iancoleman/strcase v0.1.3

	github.com/imdario/mergo => github.com/imdario/mergo v0.3.16

	// github.com/opencontainers/go-digest => github.com/opencontainers/go-digest v1.0.0-rc1

	// skv2 uses a newer version than the imported solo-kit version which causes issues. Replaces the version with the solo-kit version
	github.com/pseudomuto/protoc-gen-doc => github.com/pseudomuto/protoc-gen-doc v1.0.0
	// Required for proper serialization of CRDs
	github.com/renstrom/dedent => github.com/lithammer/dedent v1.0.0

	// Pin Kube libraries to v0.32
	// These should be upgraded collectively
	k8s.io/api => k8s.io/api v0.32.1
	k8s.io/apiextensions-apiserver => k8s.io/apiextensions-apiserver v0.32.1
	k8s.io/apimachinery => k8s.io/apimachinery v0.32.1
	k8s.io/apiserver => k8s.io/apiserver v0.32.1
	k8s.io/cli-runtime => k8s.io/cli-runtime v0.32.1
	k8s.io/client-go => k8s.io/client-go v0.32.1
	k8s.io/code-generator => k8s.io/code-generator v0.32.1
	k8s.io/component-base => k8s.io/component-base v0.32.1
	k8s.io/component-helpers => k8s.io/component-helpers v0.32.1
	// version of kube-openapi used by client-go v0.32.1
	k8s.io/kube-openapi => k8s.io/kube-openapi v0.0.0-20240827152857-f7e401e7b4c2
	k8s.io/kubectl => k8s.io/kubectl v0.32.1
	k8s.io/metrics => k8s.io/metrics v0.32.1
	k8s.io/utils => k8s.io/utils v0.0.0-20240711033017-18e509b52bc8
)

exclude (
	// Exclude pre-go-mod kubernetes tags, because they are older
	// than v0.x releases but are picked when updating dependencies.
	k8s.io/client-go v1.4.0
	k8s.io/client-go v1.5.0
	k8s.io/client-go v1.5.1
	k8s.io/client-go v1.5.2
	k8s.io/client-go v2.0.0-alpha.1+incompatible
	k8s.io/client-go v2.0.0+incompatible
	k8s.io/client-go v3.0.0-beta.0+incompatible
	k8s.io/client-go v3.0.0+incompatible
	k8s.io/client-go v4.0.0-beta.0+incompatible
	k8s.io/client-go v4.0.0+incompatible
	k8s.io/client-go v5.0.0+incompatible
	k8s.io/client-go v5.0.1+incompatible
	k8s.io/client-go v6.0.0+incompatible
	k8s.io/client-go v7.0.0+incompatible
	k8s.io/client-go v8.0.0+incompatible
	k8s.io/client-go v9.0.0-invalid+incompatible
	k8s.io/client-go v9.0.0+incompatible
	k8s.io/client-go v10.0.0+incompatible
	k8s.io/client-go v11.0.0+incompatible
	k8s.io/client-go v11.0.1-0.20190409021438-1a26190bd76a+incompatible
	k8s.io/client-go v12.0.0+incompatible
)<|MERGE_RESOLUTION|>--- conflicted
+++ resolved
@@ -328,12 +328,8 @@
 	golang.org/x/sys v0.29.0 // indirect
 	golang.org/x/term v0.28.0 // indirect
 	golang.org/x/text v0.21.0 // indirect
-<<<<<<< HEAD
-	golang.org/x/time v0.7.0 // indirect
+	golang.org/x/time v0.9.0 // indirect
 	golang.org/x/xerrors v0.0.0-20231012003039-104605ab7028 // indirect
-=======
-	golang.org/x/time v0.9.0 // indirect
->>>>>>> f9e30e5e
 	gomodules.xyz/jsonpatch/v2 v2.4.0 // indirect
 	gopkg.in/evanphx/json-patch.v4 v4.12.0 // indirect
 	gopkg.in/inf.v0 v0.9.1 // indirect
