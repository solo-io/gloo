--- conflicted
+++ resolved
@@ -246,8 +246,6 @@
 			return nil
 		}
 
-<<<<<<< HEAD
-=======
 		// Handle potential eventually consistency of EndpointSlices for the upstream service
 		found := false
 		for _, endpointSlice := range endpointSlices {
@@ -261,7 +259,6 @@
 			return nil
 		}
 
->>>>>>> 57160489
 		// Initialize the returned EndpointsForUpstream
 		settings := krt.FetchOne(kctx, inputs.EndpointsSettings.AsCollection())
 		enableAutoMtls := settings.EnableAutoMtls
