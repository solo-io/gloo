syntax = "proto3";

package graphql.gloo.solo.io;

option go_package = "github.com/solo-io/gloo/projects/gloo/pkg/api/v1/enterprise/options/graphql/v1alpha1";

option java_package = "io.envoyproxy.envoy.config.filter.http.graphql.v2";
option java_outer_classname = "GraphQLFilterProto";
option java_multiple_files = true;

import "extproto/ext.proto";
option (extproto.equal_all) = true;
option (extproto.hash_all) = true;
option (extproto.clone_all) = true;

import "github.com/solo-io/solo-kit/api/v1/metadata.proto";
import "github.com/solo-io/solo-kit/api/v1/status.proto";
import "github.com/solo-io/solo-kit/api/v1/solo-kit.proto";
import "github.com/solo-io/solo-kit/api/v1/ref.proto";

import "validate/validate.proto";

import "google/protobuf/empty.proto";
import "google/protobuf/struct.proto";
<<<<<<< HEAD
=======

/**
  Using `string` value templates

  When defining resolutions, many instances allow you to use "templated strings", which are strings
  with extra templating capabilities. The following rules must be followed when using a templated strings:
  - templated values will be interpolated into the strings they are in
    * e.g. if `$parent.token` is `ABDEFG`, "Bearer_{$parent.token}" may become "Bearer_ABCDEFG"
  - templated values must start with `{$`, immediately preceded by
    - `parent` for extracting a value from the parent object
    - `args` for extracting a value from the graphql field arguments
    - `headers` for extracting a value from the request headers.
  - `headers` extractions can only have one value in the path to represent the header being extracted
  - for other extractions, e.g. `parent` and `args`, a more complicated path can be used for extracting nested values
    using the following rules:
      - use `a.b` to extract key "b" from object "a"
      - use `a[0]` to extract the 1st element in array "a"
      - use `a[*].b` to extract key "b" from all objects in array "a"
      - use `a[*]` to create a list of key-value pairs from object "a"
      - use `a[*][0]` to create a list of all keys from object "a"
      - use `a[*][1]` to create a list of all values from object "a"

 */
>>>>>>> da04e757

// Defines a configuration for generating outgoing requests for a resolver.
message RequestTemplate {
  // Use this attribute to set request headers to your REST service. It consists of a
  // map of strings to templated value strings. The string key determines the name of the
  // resulting header, the value provided will be the value.
  //
  // The least needed here is the ":method" and ":path" headers.
<<<<<<< HEAD
=======
  // for example, if a header is an authorization token, taken from the graphql args,
  // we can use the following configuration:
  // headers:
  //   Authorization: "Bearer {$args.token}"
>>>>>>> da04e757
  map<string, string> headers = 1;

  // Use this attribute to set query parameters to your REST service. It consists of a
  // map of strings to templated value strings. The string key determines the name of the
  // query param, the provided value will be the value. This value is appended to any
  // value set to the :path header in `headers`.
  //
<<<<<<< HEAD
  // Interpolation is done in envoy rather than the control plane to prevent escaped
  // character issues. Additionally, we may be providing values not known until
  // the request is being executed (e.g., graphql parent info).
=======
  // for example, if a query parameter is an id, taken from the graphql parent object,
  // we can use the following configuration:
  // queryParams:
  //   id: "{$parent.id}"
>>>>>>> da04e757
  map<string, string> query_params = 2;

  // Used to construct the outgoing body to the upstream from the
  // graphql value providers.
<<<<<<< HEAD
=======
  // All string values can be templated strings.
>>>>>>> da04e757
  google.protobuf.Value body = 3;
}

message ResponseTemplate {
  /*
    Sets the "root" of the upstream response to be turned into a graphql type by the graphql server.
    For example, if the graphql type is:

    type Simple {
      name String
    }

    and the upstream response is `{"data": {"simple": {"name": "simple name"}}}`,
    the graphql server will not be able to marshal the upstream response into the Simple graphql type
    because it doesn't know where the relevant data is. If we set result_root to "data.simple", we can give the
    graphql server a hint of where to look in the upstream response for the relevant data that graphql type wants.
  */
  string result_root = 1;

  /*
    Field-specific mapping for a graphql field to a JSON path in the upstream response.
    For example, if the graphql type is

    type Simple {
      name String
      number String
    }

    and the upstream response is `{"name": "simple name", "details": {"num": "1234567890"}}`,
    the graphql server will not be able to marshal the upstream response into the Simple graphql type because of the
    nested `number` field. We can use a simple setter here:

    setters:
      number: "details.num"

    and the graphql server will be able to extract data for a field given the path to the relevant data
    in the upstream JSON response. We don't need to have a setter for the `name` field because the JSON
    response has that field in a position the graphql server can understand automatically.
  */
  map<string, string> setters = 2;
}

// Defines a configuration for generating outgoing requests for a resolver.
message GrpcRequestTemplate {
  // json representation of outgoing gRPC message to be sent to gRPC service
  google.protobuf.Value outgoing_message_json = 1;

  // request has shape matching service with name registered in registry
  // is the full_name(), e.g. main.Bookstore
  string service_name = 2;

  // make request to method with this name on the grpc service defined above
  // is just the name(), e.g. GetBook
  string method_name = 3;

  // in the future, we may want to make this a map<string, ValueProvider>
  // once we know better what the use cases are
  map<string, string> request_metadata = 4;
}

// control-plane API
message RESTResolver {
  core.solo.io.ResourceRef upstream_ref = 1;
  // configuration used to compose the outgoing request to a REST API
  RequestTemplate request = 2;
  // configuration used to modify the response from the REST API
  // before being handled by the graphql server.
  ResponseTemplate response = 3;
  string span_name = 4;
}

// Defines a configuration for serializing and deserializing requests for a gRPC resolver.
// Is a Schema Extension
message GrpcDescriptorRegistry {
  oneof descriptor_set {
    option (validate.required) = true;

    // Supplies the filename of
    // :ref:`the proto descriptor set <config_grpc_json_generate_proto_descriptor_set>` for the gRPC
    // services.
    string proto_descriptor = 1;

    // Supplies the binary content of
    // :ref:`the proto descriptor set <config_grpc_json_generate_proto_descriptor_set>` for the gRPC
    // services.
    // Note: in yaml, this must be provided as a base64 standard encoded string; yaml can't handle binary bytes
    bytes proto_descriptor_bin = 2;
  }
}

// control-plane API
message GrpcResolver {
  core.solo.io.ResourceRef upstream_ref = 1;
  // configuration used to compose the outgoing request to a REST API
  GrpcRequestTemplate request_transform = 2;
  string span_name = 4;
}

<<<<<<< HEAD
// This is the resolver map for the schema.
// For each Type.Field, we can define a resolver.
// if a field does not have resolver, the default resolver will be used.
=======
message QueryMatcher {
  message FieldMatcher {
    // Object type. For example, Query.
    string type = 1;
    // Field with in the object.
    string field = 2;
  }

  oneof match {
    FieldMatcher field_matcher = 1;
  }
}

// Define a resolution for each (Type).(Field)
// If a field does not have resolver, the default resolver will be used.
>>>>>>> da04e757
// the default resolver takes the field with the same name from the parent, and uses that value
// to resolve the field.
// If a field with the same name does not exist in the parent, null will be used.
message Resolution {
  // The resolver to use.
  oneof resolver {
    RESTResolver rest_resolver = 1;
    GrpcResolver grpc_resolver = 2;
  }
}

// Enterprise-Only: THIS FEATURE IS IN TECH PREVIEW. APIs are versioned as alpha and subject to change.
// User-facing CR config for resolving client requests to graphql schemas.
// Routes that have this config will execute graphql queries, and will not make it to the router filter. i.e. this
// filter will terminate the request for these routes.
// Note: while users can provide this configuration manually, the eventual UX will
// be to generate the Executable Schema CRs from other sources and just have users
// configure the routes to point to these schema CRs.
message GraphQLSchema {

  option (core.solo.io.resource).short_name = "gqls";
  option (core.solo.io.resource).plural_name = "graphql_schemas";

  // NamespacedStatuses indicates the validation status of this resource.
  // NamespacedStatuses is read-only by clients, and set by gloo during validation
  core.solo.io.NamespacedStatuses namespaced_statuses = 1 [(extproto.skip_hashing) = true];

  // Metadata contains the object metadata for this resource
  core.solo.io.Metadata metadata = 2;

<<<<<<< HEAD
  // Schema to use in string format.
  string schema = 3 [deprecated=true];
  // Do we enable introspection for the schema? general recommendation is to disable this for production
  // and hence it defaults to false.
  bool enable_introspection = 4 [deprecated=true];
  // The resolver map to use to resolve the schema.
  // Omitted fields will use the default resolver, which looks for a field with that name in the parent's object,
  // and errors if the field cannot be found.
  map<string, Resolution> resolutions = 5 [deprecated=true];

=======
>>>>>>> da04e757
  ExecutableSchema executable_schema = 6;
}

message ExecutableSchema {
  // Schema to use in string format.
  string schema_definition = 1;

  // how to execute the schema
  Executor executor = 2;

  // Schema extensions
  GrpcDescriptorRegistry grpc_descriptor_registry = 3;
}

message Executor {
  // Execute schema using resolvers.
  message Local {
    // The resolver map to use to resolve the schema.
    map<string, Resolution> resolutions = 1;
    // Do we enable introspection for the schema? general recommendation is to
    // disable this for production and hence it defaults to false.
    bool enable_introspection = 2;
  }

  oneof executor {
    Local local = 1;
    // coming soon, schema stitching:
    //Remote remote = 2;
  }
}<|MERGE_RESOLUTION|>--- conflicted
+++ resolved
@@ -22,8 +22,6 @@
 
 import "google/protobuf/empty.proto";
 import "google/protobuf/struct.proto";
-<<<<<<< HEAD
-=======
 
 /**
   Using `string` value templates
@@ -47,7 +45,6 @@
       - use `a[*][1]` to create a list of all values from object "a"
 
  */
->>>>>>> da04e757
 
 // Defines a configuration for generating outgoing requests for a resolver.
 message RequestTemplate {
@@ -56,13 +53,10 @@
   // resulting header, the value provided will be the value.
   //
   // The least needed here is the ":method" and ":path" headers.
-<<<<<<< HEAD
-=======
   // for example, if a header is an authorization token, taken from the graphql args,
   // we can use the following configuration:
   // headers:
   //   Authorization: "Bearer {$args.token}"
->>>>>>> da04e757
   map<string, string> headers = 1;
 
   // Use this attribute to set query parameters to your REST service. It consists of a
@@ -70,24 +64,15 @@
   // query param, the provided value will be the value. This value is appended to any
   // value set to the :path header in `headers`.
   //
-<<<<<<< HEAD
-  // Interpolation is done in envoy rather than the control plane to prevent escaped
-  // character issues. Additionally, we may be providing values not known until
-  // the request is being executed (e.g., graphql parent info).
-=======
   // for example, if a query parameter is an id, taken from the graphql parent object,
   // we can use the following configuration:
   // queryParams:
   //   id: "{$parent.id}"
->>>>>>> da04e757
   map<string, string> query_params = 2;
 
   // Used to construct the outgoing body to the upstream from the
   // graphql value providers.
-<<<<<<< HEAD
-=======
   // All string values can be templated strings.
->>>>>>> da04e757
   google.protobuf.Value body = 3;
 }
 
@@ -186,27 +171,8 @@
   string span_name = 4;
 }
 
-<<<<<<< HEAD
-// This is the resolver map for the schema.
-// For each Type.Field, we can define a resolver.
+// Define a named resolver which can be then matched to a field using the `resolve` directive.
 // if a field does not have resolver, the default resolver will be used.
-=======
-message QueryMatcher {
-  message FieldMatcher {
-    // Object type. For example, Query.
-    string type = 1;
-    // Field with in the object.
-    string field = 2;
-  }
-
-  oneof match {
-    FieldMatcher field_matcher = 1;
-  }
-}
-
-// Define a resolution for each (Type).(Field)
-// If a field does not have resolver, the default resolver will be used.
->>>>>>> da04e757
 // the default resolver takes the field with the same name from the parent, and uses that value
 // to resolve the field.
 // If a field with the same name does not exist in the parent, null will be used.
@@ -237,19 +203,6 @@
   // Metadata contains the object metadata for this resource
   core.solo.io.Metadata metadata = 2;
 
-<<<<<<< HEAD
-  // Schema to use in string format.
-  string schema = 3 [deprecated=true];
-  // Do we enable introspection for the schema? general recommendation is to disable this for production
-  // and hence it defaults to false.
-  bool enable_introspection = 4 [deprecated=true];
-  // The resolver map to use to resolve the schema.
-  // Omitted fields will use the default resolver, which looks for a field with that name in the parent's object,
-  // and errors if the field cannot be found.
-  map<string, Resolution> resolutions = 5 [deprecated=true];
-
-=======
->>>>>>> da04e757
   ExecutableSchema executable_schema = 6;
 }
 
@@ -267,7 +220,25 @@
 message Executor {
   // Execute schema using resolvers.
   message Local {
-    // The resolver map to use to resolve the schema.
+    /* Mapping of resolver name to resolver definition.
+     The names are used to reference the resolver in the graphql schema.
+     For example, a resolver with name "authorResolver" can be defined as
+     ```yaml
+     authorResolver:
+       restResolver:
+         upstreamRef: ...
+         request:
+           ...
+         response:
+           ...
+      ```
+      and referenced in the graphql schema as
+      ```gql
+      type Query {
+        author: String @resolve(name: "authorResolver")
+      }
+      ```
+    */
     map<string, Resolution> resolutions = 1;
     // Do we enable introspection for the schema? general recommendation is to
     // disable this for production and hence it defaults to false.
